package main

import (
	"fmt"
	"slices"
	"sort"
	"strings"
	"testing"

	"github.com/stretchr/testify/require"
	rgv1 "github.com/szuecs/routegroup-client/apis/zalando.org/v1"
	"github.com/zalando-incubator/stackset-controller/controller"
	zv1 "github.com/zalando-incubator/stackset-controller/pkg/apis/zalando.org/v1"
	"github.com/zalando-incubator/stackset-controller/pkg/core"
	apps "k8s.io/api/apps/v1"
	autoscalingv2 "k8s.io/api/autoscaling/v2"
	corev1 "k8s.io/api/core/v1"
	v1 "k8s.io/api/networking/v1"
	"k8s.io/apimachinery/pkg/util/intstr"
)

var (
	pathType              = v1.PathTypeImplementationSpecific
	testAnnotationsCreate = map[string]string{
		"user-test-annotation": "create",
	}
	testAnnotationsUpdate = map[string]string{
		"user-test-annotation": "updated",
	}
)

type TestStacksetSpecFactory struct {
	stacksetName                  string
	hpaBehavior                   bool
	ingress                       bool
	routegroup                    bool
	externalIngress               bool
	limit                         int32
	scaleDownTTL                  int64
	replicas                      int32
	hpaMaxReplicas                int32
	hpaMinReplicas                int32
	hpaStabilizationWindowSeconds int32
	autoscaler                    bool
	maxSurge                      int
	maxUnavailable                int
	metrics                       []zv1.AutoscalerMetrics
	subResourceAnnotations        map[string]string
}

func NewTestStacksetSpecFactory(stacksetName string) *TestStacksetSpecFactory {
	return &TestStacksetSpecFactory{
		stacksetName:           stacksetName,
		ingress:                false,
		externalIngress:        false,
		limit:                  4,
		scaleDownTTL:           10,
		replicas:               1,
		hpaMinReplicas:         1,
		hpaMaxReplicas:         3,
		subResourceAnnotations: map[string]string{},
	}
}

func (f *TestStacksetSpecFactory) Behavior(stabilizationWindowSeconds int32) *TestStacksetSpecFactory {
	f.hpaBehavior = true
	f.hpaStabilizationWindowSeconds = stabilizationWindowSeconds
	return f
}

func (f *TestStacksetSpecFactory) StackName(version string) string {
	return fmt.Sprintf("%s-%s", f.stacksetName, version)
}

func (f *TestStacksetSpecFactory) Ingress() *TestStacksetSpecFactory {
	f.ingress = true
	return f
}

func (f *TestStacksetSpecFactory) RouteGroup() *TestStacksetSpecFactory {
	f.routegroup = true
	return f
}

func (f *TestStacksetSpecFactory) ExternalIngress() *TestStacksetSpecFactory {
	f.externalIngress = true
	return f
}

func (f *TestStacksetSpecFactory) StackGC(limit int32, ttl int64) *TestStacksetSpecFactory {
	f.limit = limit
	f.scaleDownTTL = ttl
	return f
}

func (f *TestStacksetSpecFactory) Replicas(replicas int32) *TestStacksetSpecFactory {
	f.replicas = replicas
	return f
}

func (f *TestStacksetSpecFactory) SubResourceAnnotations(annotations map[string]string) *TestStacksetSpecFactory {
	f.subResourceAnnotations = annotations
	return f
}

func (f *TestStacksetSpecFactory) Create(stackVersion string) zv1.StackSetSpec {
	var result = zv1.StackSetSpec{
		StackLifecycle: zv1.StackLifecycle{
			Limit:               pint32(f.limit),
			ScaledownTTLSeconds: &f.scaleDownTTL,
		},
		StackTemplate: zv1.StackTemplate{
			Spec: zv1.StackSpecTemplate{
				StackSpec: zv1.StackSpec{
					Replicas: pint32(f.replicas),
					PodTemplate: zv1.PodTemplateSpec{
						Spec: skipperPod,
					},
					Service: &zv1.StackServiceSpec{
						EmbeddedObjectMetaWithAnnotations: zv1.EmbeddedObjectMetaWithAnnotations{
							Annotations: f.subResourceAnnotations,
						},
						Ports: []corev1.ServicePort{
							{
								Port:       80,
								Protocol:   corev1.ProtocolTCP,
								TargetPort: intstr.FromInt(80),
							},
						},
					},
				},
				Version: stackVersion,
			},
		},
	}

	if f.autoscaler {
		result.StackTemplate.Spec.Autoscaler = &zv1.Autoscaler{
			MaxReplicas: f.hpaMaxReplicas,
			MinReplicas: pint32(f.hpaMinReplicas),
			Metrics:     f.metrics,
		}

		if f.hpaBehavior {
			result.StackTemplate.Spec.Autoscaler.Behavior =
				&autoscalingv2.HorizontalPodAutoscalerBehavior{
					ScaleDown: &autoscalingv2.HPAScalingRules{
						StabilizationWindowSeconds: &f.hpaStabilizationWindowSeconds,
					},
				}
		}
	}

	if f.ingress {
		result.Ingress = &zv1.StackSetIngressSpec{
			EmbeddedObjectMetaWithAnnotations: zv1.EmbeddedObjectMetaWithAnnotations{
				Annotations: f.subResourceAnnotations,
			},
			Hosts:       hostnames(f.stacksetName),
			BackendPort: intstr.FromInt(80),
		}
	}

	if f.routegroup {
		result.RouteGroup = &zv1.RouteGroupSpec{
			EmbeddedObjectMetaWithAnnotations: zv1.EmbeddedObjectMetaWithAnnotations{
				Annotations: f.subResourceAnnotations,
			},
			Hosts:       hostnames(f.stacksetName),
			BackendPort: 80,
			Routes: []rgv1.RouteGroupRouteSpec{
				{
					PathSubtree: "/",
				},
			},
		}
	}

	if f.externalIngress {
		result.ExternalIngress = &zv1.StackSetExternalIngressSpec{
			BackendPort: intstr.FromInt(80),
		}
	}

	if f.maxSurge != 0 || f.maxUnavailable != 0 {
		strategy := &apps.DeploymentStrategy{
			Type:          apps.RollingUpdateDeploymentStrategyType,
			RollingUpdate: &apps.RollingUpdateDeployment{},
		}
		if f.maxSurge != 0 {
			strategy.RollingUpdate.MaxSurge = intstrptr(f.maxSurge)
		}
		if f.maxUnavailable != 0 {
			strategy.RollingUpdate.MaxUnavailable = intstrptr(f.maxUnavailable)
		}
	}

	return result
}

func intstrptr(value int) *intstr.IntOrString {
	v := intstr.FromInt(value)
	return &v
}

func (f *TestStacksetSpecFactory) UpdateMaxSurge(maxSurge int) *TestStacksetSpecFactory {
	f.maxSurge = maxSurge
	return f
}

func (f *TestStacksetSpecFactory) UpdateMaxUnavailable(maxUnavailable int) *TestStacksetSpecFactory {
	f.maxUnavailable = maxUnavailable
	return f
}

func (f *TestStacksetSpecFactory) Autoscaler(minReplicas, maxReplicas int32, metrics []zv1.AutoscalerMetrics) *TestStacksetSpecFactory {
	f.autoscaler = true
	f.hpaMinReplicas = minReplicas
	f.hpaMaxReplicas = maxReplicas
	f.metrics = metrics
	return f
}

func replicas(value *int32) int32 {
	if value == nil {
		return -1
	}
	return *value
}

func verifyStack(t *testing.T, stacksetName, currentVersion string, stacksetSpec zv1.StackSetSpec, subResourceAnnotations map[string]string) {
	stackResourceLabels := map[string]string{stacksetHeritageLabelKey: stacksetName, stackVersionLabelKey: currentVersion}

	// Verify stack
	stack, err := waitForStack(t, stacksetName, currentVersion)
	require.NoError(t, err)
	require.EqualValues(
		t,
		stacksetSpec.StackTemplate.Spec.StackSpec,
		stack.Spec.StackSpec,
	)
	require.EqualValues(t, stackResourceLabels, stack.Labels)

	// Verify deployment
	deployment, err := waitForDeployment(t, stack.Name)
	require.NoError(t, err)
	require.EqualValues(t, stackResourceLabels, deployment.Labels)
	require.EqualValues(
		t, replicas(deployment.Spec.Replicas),
		replicas(stack.Spec.StackSpec.Replicas),
	)
	require.EqualValues(t, stackResourceLabels, deployment.Spec.Template.Labels)
	if stacksetSpec.StackTemplate.Spec.Strategy != nil {
		require.EqualValues(t, *stacksetSpec.StackTemplate.Spec.Strategy, deployment.Spec.Strategy)
	}

	// Verify service
	service, err := waitForService(t, stack.Name)
	require.NoError(t, err)
	for k, v := range subResourceAnnotations {
		require.Contains(t, service.Annotations, k)
		require.Equal(t, v, service.Annotations[k])
	}
	require.EqualValues(t, stackResourceLabels, service.Labels)
	require.EqualValues(t, stackResourceLabels, service.Spec.Selector)

	// Verify that the stack status is updated successfully
	err = stackStatusMatches(t, stack.Name, expectedStackStatus{
		replicas:        pint32(1),
		readyReplicas:   pint32(1),
		updatedReplicas: pint32(1),
	}).await()
	require.NoError(t, err)

	// Verify the HPA
	if stacksetSpec.StackTemplate.Spec.Autoscaler != nil {
		hpa, err := waitForHPA(t, stack.Name)
		require.NoError(t, err)
		require.EqualValues(t, stackResourceLabels, hpa.Labels)
		require.EqualValues(t, replicas(stacksetSpec.StackTemplate.Spec.Replicas), replicas(hpa.Spec.MinReplicas))
		require.EqualValues(t, stacksetSpec.StackTemplate.Spec.Autoscaler.MaxReplicas, hpa.Spec.MaxReplicas)
		expectedRef := autoscalingv2.CrossVersionObjectReference{
			Kind:       "Deployment",
			Name:       deployment.Name,
			APIVersion: "apps/v1",
		}
		require.EqualValues(t, expectedRef, hpa.Spec.ScaleTargetRef)
	}

	verifyStackIngressSources(
		t,
		stack,
		subResourceAnnotations,
		stackResourceLabels,
		false,
	)
}

func verifyStackSegments(
	t *testing.T,
	stacksetName string,
	currentVersion string,
	trafficSegment string,
	subResourceAnnotations map[string]string,
) {
	stackResourceLabels := map[string]string{
		stacksetHeritageLabelKey: stacksetName,
		stackVersionLabelKey:     currentVersion,
	}

	stack, err := waitForStack(t, stacksetName, currentVersion)
	require.NoError(t, err)

	verifyStackIngressSources(
		t,
		stack,
		subResourceAnnotations,
		stackResourceLabels,
		true,
	)

	resourceName := stack.Name + core.SegmentSuffix
	if stack.Spec.Ingress != nil {
		segmentIngress, err := waitForIngress(t, resourceName)
		require.NoError(t, err)
		require.Contains(
			t,
			segmentIngress.Annotations["zalando.org/skipper-predicate"],
			trafficSegment,
		)
	}

	if stack.Spec.RouteGroup != nil {
		segmentRG, err := waitForRouteGroup(t, resourceName)
		require.NoError(t, err)
		for _, r := range segmentRG.Spec.Routes {
			require.Contains(t, r.Predicates, trafficSegment)
		}
	}
}

func verifyStackIngressSources(
	t *testing.T,
	stack *zv1.Stack,
	subResourceAnnotations map[string]string,
	resourceLabels map[string]string,
	segment bool,
) {
	resourceName := stack.Name
	domains := []string{}
	if segment {
		resourceName += core.SegmentSuffix
	}

	if stack.Spec.Ingress != nil {
		for _, domain := range clusterDomains {
			domains = append(
				domains,
				fmt.Sprintf("%s.%s", resourceName, domain),
			)
		}
		if segment {
			domains = stack.Spec.Ingress.Hosts
		}

		stackIngress, err := waitForIngress(t, resourceName)
		require.NoError(t, err)
		require.EqualValues(t, resourceLabels, stackIngress.Labels)
		for k, v := range subResourceAnnotations {
			require.Contains(t, stackIngress.Annotations, k)
			require.Equal(t, v, stackIngress.Annotations[k])
		}
		stackIngressRules := make([]v1.IngressRule, 0, len(clusterDomains))
		for _, domain := range domains {
			stackIngressRules = append(stackIngressRules, v1.IngressRule{
				Host: domain,
				IngressRuleValue: v1.IngressRuleValue{
					HTTP: &v1.HTTPIngressRuleValue{
						Paths: []v1.HTTPIngressPath{
							{
								PathType: &pathType,
								Backend: v1.IngressBackend{
									Service: &v1.IngressServiceBackend{
										Name: stack.Name,
										Port: v1.ServiceBackendPort{
											Number: 80,
										},
									},
								},
							},
						},
					},
				},
			})
		}
		// sort rules by hostname for a stable order
		sort.Slice(stackIngressRules, func(i, j int) bool {
			return stackIngressRules[i].Host < stackIngressRules[j].Host
		})
		require.EqualValues(t, stackIngressRules, stackIngress.Spec.Rules)
	}

<<<<<<< HEAD
	if stack.Spec.RouteGroup != nil {
		stackRG, err := waitForRouteGroup(t, resourceName)
=======
	// Verify the RouteGroup
	if stacksetSpec.RouteGroup != nil {
		// Per-stack RouteGroup
		stackRG, err := waitForRouteGroup(t, stack.Name)
>>>>>>> 83ce20f6
		require.NoError(t, err)
		require.EqualValues(t, resourceLabels, stackRG.Labels)
		for k, v := range subResourceAnnotations {
			require.Contains(t, stackRG.Annotations, k)
			require.Equal(t, v, stackRG.Annotations[k])
		}
		for _, domain := range clusterDomains {
			domains = append(
				domains,
				fmt.Sprintf("%s.%s", stack.Name, domain),
			)
		}
		if segment {
			domains = stack.Spec.RouteGroup.Hosts
		}
		stackRGBackends := []rgv1.RouteGroupBackend{{
			Name:        stack.Name,
			Type:        rgv1.ServiceRouteGroupBackend,
			ServiceName: stack.Name,
			ServicePort: 80,
		}}
		// sort hosts for a stable order
		slices.Sort(domains)
		slices.Sort(stackRG.Spec.Hosts)

		require.EqualValues(t, stackRGBackends, stackRG.Spec.Backends)
		require.EqualValues(t, domains, stackRG.Spec.Hosts)
	}
}

func verifyStackSetStatus(t *testing.T, stacksetName string, expected expectedStackSetStatus) {
	// Verify that the stack status is updated successfully
	err := stackSetStatusMatches(t, stacksetName, expected).await()
	require.NoError(t, err)
}

func verifyStacksetExternalIngress(t *testing.T, stacksetName string, stacksetSpec zv1.StackSetSpec, weights map[string]float64) {
	require.NotNil(t, stacksetSpec.ExternalIngress)
	require.NotNil(t, stacksetSpec.ExternalIngress.BackendPort)

	expectedWeights := make(map[string]float64)
	for stack, weight := range weights {
		stackName := fmt.Sprintf("%s-%s", stacksetName, stack)
		expectedWeights[stackName] = weight

		if weight == 0.0 {
			continue
		}
	}
	err := trafficWeightsUpdatedStackset(t, stacksetName, weightKindActual, expectedWeights, nil).await()
	require.NoError(t, err)
}

func verifyStacksetIngress(t *testing.T, stacksetName string, stacksetSpec zv1.StackSetSpec, stackWeights map[string]float64, annotations map[string]string) {
	stacksetResourceLabels := map[string]string{stacksetHeritageLabelKey: stacksetName}

	expectedWeights := make(map[string]float64)

	var expectedPaths []v1.HTTPIngressPath
	for stack, weight := range stackWeights {
		serviceName := fmt.Sprintf("%s-%s", stacksetName, stack)
		expectedWeights[serviceName] = weight

		if weight == 0.0 {
			continue
		}

		expectedPaths = append(expectedPaths, v1.HTTPIngressPath{
			PathType: &pathType,
			Backend: v1.IngressBackend{
				Service: &v1.IngressServiceBackend{
					Name: serviceName,
					Port: v1.ServiceBackendPort{
						Number: 80,
					},
				},
			},
		})
		sort.Slice(expectedPaths, func(i, j int) bool {
			return strings.Compare(expectedPaths[i].Backend.Service.Name, expectedPaths[j].Backend.Service.Name) < 0
		})
	}

	globalIngress, err := waitForIngress(t, stacksetName)
	require.NoError(t, err)
	require.EqualValues(t, stacksetResourceLabels, globalIngress.Labels)
	for k, v := range annotations {
		require.Contains(t, globalIngress.Annotations, k)
		require.Equal(t, v, globalIngress.Annotations[k])
	}
	globalIngressRules := make([]v1.IngressRule, 0, len(stacksetSpec.Ingress.Hosts))
	for _, host := range stacksetSpec.Ingress.Hosts {
		globalIngressRules = append(globalIngressRules, v1.IngressRule{
			Host: host,
			IngressRuleValue: v1.IngressRuleValue{
				HTTP: &v1.HTTPIngressRuleValue{
					Paths: expectedPaths,
				},
			},
		})
	}
	// sort rules by hostname for a stable order
	sort.Slice(globalIngressRules, func(i, j int) bool {
		return globalIngressRules[i].Host < globalIngressRules[j].Host
	})
	require.EqualValues(t, globalIngressRules, globalIngress.Spec.Rules)

	err = trafficWeightsUpdatedStackset(t, stacksetName, weightKindDesired, expectedWeights, nil).await()
	require.NoError(t, err)
	err = trafficWeightsUpdatedStackset(t, stacksetName, weightKindActual, expectedWeights, nil).await()
	require.NoError(t, err)
}

func verifyStacksetRouteGroup(t *testing.T, stacksetName string, stacksetSpec zv1.StackSetSpec, stackWeights map[string]float64, annotations map[string]string) {
	stacksetResourceLabels := map[string]string{stacksetHeritageLabelKey: stacksetName}

	expectedWeights := make(map[string]float64)

	var expectedDefaultBackends []rgv1.RouteGroupBackendReference
	var expectedBackends []rgv1.RouteGroupBackend
	for stack, weight := range stackWeights {
		serviceName := fmt.Sprintf("%s-%s", stacksetName, stack)
		expectedWeights[serviceName] = weight

		expectedBackends = append(expectedBackends, rgv1.RouteGroupBackend{
			Name:        serviceName,
			Type:        rgv1.ServiceRouteGroupBackend,
			ServiceName: serviceName,
			ServicePort: 80,
		})

		if weight == 0.0 {
			continue
		}

		expectedDefaultBackends = append(expectedDefaultBackends, rgv1.RouteGroupBackendReference{
			BackendName: serviceName,
			Weight:      int(weight),
		})
	}

	sort.Slice(expectedDefaultBackends, func(i, j int) bool {
		return strings.Compare(expectedDefaultBackends[i].BackendName, expectedDefaultBackends[j].BackendName) < 0
	})
	sort.Slice(expectedBackends, func(i, j int) bool {
		return strings.Compare(expectedBackends[i].Name, expectedBackends[j].Name) < 0
	})

	globalRouteGroup, err := waitForRouteGroup(t, stacksetName)
	require.NoError(t, err)
	require.EqualValues(t, stacksetResourceLabels, globalRouteGroup.Labels)
	for k, v := range annotations {
		require.Contains(t, globalRouteGroup.Annotations, k)
		require.Equal(t, v, globalRouteGroup.Annotations[k])
	}

	sort.Slice(globalRouteGroup.Spec.DefaultBackends, func(i, j int) bool {
		return strings.Compare(globalRouteGroup.Spec.DefaultBackends[i].BackendName, globalRouteGroup.Spec.DefaultBackends[j].BackendName) < 0
	})
	sort.Slice(globalRouteGroup.Spec.Backends, func(i, j int) bool {
		return strings.Compare(globalRouteGroup.Spec.Backends[i].Name, globalRouteGroup.Spec.Backends[j].Name) < 0
	})
	require.EqualValues(t, expectedDefaultBackends, globalRouteGroup.Spec.DefaultBackends)
	require.EqualValues(t, expectedBackends, globalRouteGroup.Spec.Backends)

	err = trafficWeightsUpdatedStackset(t, stacksetName, weightKindDesired, expectedWeights, nil).await()
	require.NoError(t, err)
	err = trafficWeightsUpdatedStackset(t, stacksetName, weightKindActual, expectedWeights, nil).await()
	require.NoError(t, err)
}

func testStacksetCreate(
	t *testing.T,
	testName string,
	hpa,
	ingress,
	routegroup,
	externalIngress bool,
	updateStrategy bool,
	subResourceAnnotations map[string]string,
) {
	t.Parallel()

	for _, ingType := range []string{"central", "segment"} {
		stacksetName := fmt.Sprintf("stackset-create-%s-%s", ingType, testName)
		stackVersion := "v1"
		stacksetSpecFactory := NewTestStacksetSpecFactory(stacksetName)
		if hpa {
			stacksetSpecFactory.Autoscaler(
				1,
				3,
				[]zv1.AutoscalerMetrics{makeCPUAutoscalerMetrics(50)},
			)
		}
		if ingress {
			stacksetSpecFactory.Ingress()
		}
		if routegroup {
			stacksetSpecFactory.RouteGroup()
		}
		if externalIngress {
			stacksetSpecFactory.ExternalIngress()
		}
		if updateStrategy {
			stacksetSpecFactory.UpdateMaxSurge(10).UpdateMaxUnavailable(100)
		}
		if len(subResourceAnnotations) > 0 {
			stacksetSpecFactory.SubResourceAnnotations(subResourceAnnotations)
		}
		stacksetSpec := stacksetSpecFactory.Create(stackVersion)

		var err error
		switch ingType {
		case "segment":
			err = createStackSetWithAnnotations(
				stacksetName,
				0,
				stacksetSpec,
				map[string]string{
					controller.TrafficSegmentsAnnotationKey: "true",
				},
			)
		default:
			err = createStackSet(stacksetName, 0, stacksetSpec)
		}
		require.NoError(t, err)

		verifyStack(
			t,
			stacksetName,
			stackVersion,
			stacksetSpec,
			subResourceAnnotations,
		)

		switch ingType {
		case "segment":
			verifyStackSegments(
				t,
				stacksetName,
				stackVersion,
				"TrafficSegment(0.00, 1.00)",
				subResourceAnnotations,
			)
		default:
			if ingress {
				verifyStacksetIngress(
					t,
					stacksetName,
					stacksetSpec,
					map[string]float64{stackVersion: 100},
					subResourceAnnotations,
				)
			}
			if routegroup {
				verifyStacksetRouteGroup(
					t,
					stacksetName,
					stacksetSpec,
					map[string]float64{stackVersion: 100},
					subResourceAnnotations,
				)
			}
		}

		if externalIngress {
			verifyStacksetExternalIngress(
				t,
				stacksetName,
				stacksetSpec,
				map[string]float64{stackVersion: 100},
			)
		}
	}
}

func testStacksetUpdate(
	t *testing.T,
	testName string,
	oldHpa,
	newHpa,
	oldIngress,
	newIngress,
	oldRouteGroup,
	newRouteGroup,
	oldExternalIngress,
	newExternalIngress bool,
	oldSubResourceAnnotations,
	newSubResourceAnnotations map[string]string,
) {
	t.Parallel()

	for _, ingType := range []string{"central", "segment"} {
		var actualTraffic []*zv1.ActualTraffic

		stacksetName := fmt.Sprintf("stackset-update-%s-%s", ingType, testName)
		initialVersion := "v1"
		stacksetSpecFactory := NewTestStacksetSpecFactory(stacksetName)
		if oldHpa {
			stacksetSpecFactory.Autoscaler(1, 3, []zv1.AutoscalerMetrics{
				makeCPUAutoscalerMetrics(50),
			})
		}
		if oldIngress {
			stacksetSpecFactory.Ingress()
		}
		if oldRouteGroup {
			stacksetSpecFactory.RouteGroup()
		}
		if oldExternalIngress {
			stacksetSpecFactory.ExternalIngress()
		}

		if oldIngress || oldRouteGroup || oldExternalIngress {
			actualTraffic = []*zv1.ActualTraffic{
				{
					StackName:   stacksetName + "-" + initialVersion,
					ServiceName: stacksetName + "-" + initialVersion,
					ServicePort: intstr.FromInt(80),
					Weight:      100.0,
				},
			}
		}
		if len(oldSubResourceAnnotations) > 0 {
			stacksetSpecFactory.SubResourceAnnotations(
				oldSubResourceAnnotations,
			)
		}
		stacksetSpec := stacksetSpecFactory.Create(initialVersion)

		var err error
		switch ingType {
		case "segment":
			err = createStackSetWithAnnotations(
				stacksetName,
				0,
				stacksetSpec,
				map[string]string{
					controller.TrafficSegmentsAnnotationKey: "true",
				},
			)
		default:
			err = createStackSet(stacksetName, 0, stacksetSpec)
		}
		require.NoError(t, err)

		verifyStack(
			t,
			stacksetName,
			initialVersion,
			stacksetSpec,
			oldSubResourceAnnotations,
		)

		switch ingType {
		case "segment":
			verifyStackSegments(
				t,
				stacksetName,
				initialVersion,
				"TrafficSegment(0.00, 1.00)",
				oldSubResourceAnnotations,
			)
		default:
			if oldIngress {
				verifyStacksetIngress(
					t,
					stacksetName,
					stacksetSpec,
					map[string]float64{initialVersion: 100},
					oldSubResourceAnnotations,
				)
			}
			if oldRouteGroup {
				verifyStacksetRouteGroup(
					t,
					stacksetName,
					stacksetSpec,
					map[string]float64{initialVersion: 100},
					oldSubResourceAnnotations,
				)
			}
		}

		if oldExternalIngress {
			verifyStacksetExternalIngress(
				t,
				stacksetName,
				stacksetSpec,
				map[string]float64{initialVersion: 100},
			)
		}

		verifyStackSetStatus(t, stacksetName, expectedStackSetStatus{
			observedStackVersion: initialVersion,
			actualTraffic:        actualTraffic,
		})

		stacksetSpecFactory = NewTestStacksetSpecFactory(stacksetName)
		updatedVersion := "v2"
		if newHpa {
			stacksetSpecFactory.Autoscaler(1, 3, []zv1.AutoscalerMetrics{
				makeCPUAutoscalerMetrics(50),
			})
		}
		if newIngress {
			stacksetSpecFactory.Ingress()
		} else if newRouteGroup {
			stacksetSpecFactory.RouteGroup()
		} else if newExternalIngress {
			stacksetSpecFactory.ExternalIngress()
		} else if oldIngress || oldRouteGroup || oldExternalIngress {
			actualTraffic = nil
		}

		if newIngress || newRouteGroup || newExternalIngress {
			actualTraffic = []*zv1.ActualTraffic{
				{
					StackName:   stacksetName + "-" + initialVersion,
					ServiceName: stacksetName + "-" + initialVersion,
					ServicePort: intstr.FromInt(80),
					Weight:      100.0,
				},
				{
					StackName:   stacksetName + "-" + updatedVersion,
					ServiceName: stacksetName + "-" + updatedVersion,
					ServicePort: intstr.FromInt(80),
					Weight:      0.0,
				},
			}
		}

		if len(newSubResourceAnnotations) > 0 {
			stacksetSpecFactory.SubResourceAnnotations(
				newSubResourceAnnotations,
			)
		}

		updatedSpec := stacksetSpecFactory.Create(updatedVersion)
		err = updateStackset(stacksetName, updatedSpec)
		require.NoError(t, err)

		verifyStack(
			t,
			stacksetName,
			updatedVersion,
			updatedSpec,
			newSubResourceAnnotations,
		)
		verifyStackSetStatus(t, stacksetName, expectedStackSetStatus{
			observedStackVersion: updatedVersion,
			actualTraffic:        actualTraffic,
		})

		switch ingType {
		case "segment":
			verifyStackSegments(
				t,
				stacksetName,
				updatedVersion,
				"TrafficSegment(0.0, 0.0)",
				newSubResourceAnnotations,
			)
		default:
			if newIngress {
				verifyStacksetIngress(
					t,
					stacksetName,
					updatedSpec,
					map[string]float64{initialVersion: 100, updatedVersion: 0},
					newSubResourceAnnotations,
				)
				// no traffic switch here
				verifyStackSetStatus(t, stacksetName, expectedStackSetStatus{
					observedStackVersion: updatedVersion,
					actualTraffic:        actualTraffic,
				})
			} else if oldIngress {
				err = resourceDeleted(
					t,
					"ingress",
					stacksetName,
					ingressInterface(),
				).await()
				require.NoError(t, err)
				verifyStackSetStatus(
					t,
					stacksetName,
					expectedStackSetStatus{
						observedStackVersion: updatedVersion,
						actualTraffic:        nil,
					},
				)
			} else if newRouteGroup {
				verifyStacksetRouteGroup(
					t,
					stacksetName,
					updatedSpec,
					map[string]float64{
						initialVersion: 100,
						updatedVersion: 0,
					},
					newSubResourceAnnotations,
				)
				// no traffic switch here
				verifyStackSetStatus(t, stacksetName, expectedStackSetStatus{
					observedStackVersion: updatedVersion,
					actualTraffic:        actualTraffic,
				})
			} else if oldRouteGroup {
				err = resourceDeleted(
					t,
					"routegroup",
					stacksetName,
					routegroupInterface(),
				).await()
				require.NoError(t, err)
				verifyStackSetStatus(t, stacksetName, expectedStackSetStatus{
					observedStackVersion: updatedVersion,
					actualTraffic:        nil,
				})
			}
		}

		if newExternalIngress {
			verifyStackSetStatus(t, stacksetName, expectedStackSetStatus{
				observedStackVersion: updatedVersion,
				actualTraffic:        actualTraffic,
			})
		} else if oldExternalIngress {
			verifyStackSetStatus(t, stacksetName, expectedStackSetStatus{
				observedStackVersion: updatedVersion,
				actualTraffic:        nil,
			})
		}
	}
}

func TestStacksetCreateBasic(t *testing.T) {
	testStacksetCreate(t, "basic", false, false, false, false, false, testAnnotationsCreate)
}

func TestStacksetCreateHPA(t *testing.T) {
	testStacksetCreate(t, "hpa", true, false, false, false, false, testAnnotationsCreate)
}

func TestStacksetCreateIngress(t *testing.T) {
	testStacksetCreate(t, "ingress", false, true, false, false, false, testAnnotationsCreate)
}

func TestStacksetCreateRouteGroup(t *testing.T) {
	testStacksetCreate(t, "routegroup", false, false, true, false, false, testAnnotationsCreate)
}

func TestStacksetCreateExternalIngress(t *testing.T) {
	testStacksetCreate(t, "externalingress", false, false, false, true, false, testAnnotationsCreate)
}

func TestStacksetCreateUpdateStrategy(t *testing.T) {
	testStacksetCreate(t, "updatestrategy", false, false, false, false, true, testAnnotationsCreate)
}

func TestStacksetUpdateBasic(t *testing.T) {
	testStacksetUpdate(t, "basic", false, false, false, false, false, false, false, false, testAnnotationsCreate, testAnnotationsUpdate)
}

func TestStacksetUpdateAddHPA(t *testing.T) {
	testStacksetUpdate(t, "add-hpa", false, true, false, false, false, false, false, false, testAnnotationsCreate, testAnnotationsUpdate)
}

func TestStacksetUpdateDeleteHPA(t *testing.T) {
	testStacksetUpdate(t, "delete-hpa", true, false, false, false, false, false, false, false, testAnnotationsCreate, testAnnotationsUpdate)
}

func TestStacksetUpdateIngress(t *testing.T) {
	testStacksetUpdate(t, "update-ingress", false, false, true, true, false, false, false, false, testAnnotationsCreate, testAnnotationsUpdate)
}

func TestStacksetUpdateAddIngress(t *testing.T) {
	testStacksetUpdate(t, "add-ingress", false, false, false, true, false, false, false, false, testAnnotationsCreate, testAnnotationsUpdate)
}

func TestStacksetUpdateDeleteIngress(t *testing.T) {
	testStacksetUpdate(t, "delete-ingress", false, false, true, false, false, false, false, false, testAnnotationsCreate, testAnnotationsUpdate)
}

func TestStacksetUpdateRouteGroup(t *testing.T) {
	testStacksetUpdate(t, "update-routegroup", false, false, false, false, true, true, false, false, testAnnotationsCreate, testAnnotationsUpdate)
}

func TestStacksetUpdateAddRouteGroup(t *testing.T) {
	testStacksetUpdate(t, "add-rotuegroup", false, false, false, false, false, true, false, false, testAnnotationsCreate, testAnnotationsUpdate)
}

func TestStacksetUpdateDeleteRouteGroup(t *testing.T) {
	testStacksetUpdate(t, "delete-routegroup", false, false, false, false, true, false, false, false, testAnnotationsCreate, testAnnotationsUpdate)
}

func TestStacksetUpdateAddExternalIngress(t *testing.T) {
	testStacksetUpdate(t, "add-externalingress", false, false, false, false, false, false, false, true, testAnnotationsCreate, testAnnotationsUpdate)
}

func TestStacksetUpdateDeleteExternalIngress(t *testing.T) {
	testStacksetUpdate(t, "delete-externalingress", false, false, false, false, false, false, true, false, testAnnotationsCreate, testAnnotationsUpdate)
}<|MERGE_RESOLUTION|>--- conflicted
+++ resolved
@@ -400,15 +400,8 @@
 		require.EqualValues(t, stackIngressRules, stackIngress.Spec.Rules)
 	}
 
-<<<<<<< HEAD
 	if stack.Spec.RouteGroup != nil {
 		stackRG, err := waitForRouteGroup(t, resourceName)
-=======
-	// Verify the RouteGroup
-	if stacksetSpec.RouteGroup != nil {
-		// Per-stack RouteGroup
-		stackRG, err := waitForRouteGroup(t, stack.Name)
->>>>>>> 83ce20f6
 		require.NoError(t, err)
 		require.EqualValues(t, resourceLabels, stackRG.Labels)
 		for k, v := range subResourceAnnotations {
