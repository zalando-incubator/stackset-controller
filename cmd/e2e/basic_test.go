package main

import (
	"context"
	"fmt"
	"slices"
	"sort"
	"strings"
	"testing"

	"github.com/stretchr/testify/assert"
	"github.com/stretchr/testify/require"
	rgv1 "github.com/szuecs/routegroup-client/apis/zalando.org/v1"
	"github.com/zalando-incubator/stackset-controller/controller"
	zv1 "github.com/zalando-incubator/stackset-controller/pkg/apis/zalando.org/v1"
	"github.com/zalando-incubator/stackset-controller/pkg/core"
	apps "k8s.io/api/apps/v1"
	autoscalingv2 "k8s.io/api/autoscaling/v2"
	corev1 "k8s.io/api/core/v1"
	v1 "k8s.io/api/networking/v1"
	metav1 "k8s.io/apimachinery/pkg/apis/meta/v1"
	"k8s.io/apimachinery/pkg/util/intstr"
)

var (
	pathType              = v1.PathTypeImplementationSpecific
	testAnnotationsCreate = map[string]string{
		"user-test-annotation": "create",
	}
	testAnnotationsUpdate = map[string]string{
		"user-test-annotation": "updated",
	}
)

type TestStacksetSpecFactory struct {
	stacksetName                  string
	hpaBehavior                   bool
	ingress                       bool
	routegroup                    bool
	externalIngress               bool
	configMapRef                  bool
	secretRef                     bool
	limit                         int32
	scaleDownTTL                  int64
	replicas                      int32
	hpaMaxReplicas                int32
	hpaMinReplicas                int32
	hpaStabilizationWindowSeconds int32
	autoscaler                    bool
	maxSurge                      int
	maxUnavailable                int
	metrics                       []zv1.AutoscalerMetrics
	subResourceAnnotations        map[string]string
}

func NewTestStacksetSpecFactory(stacksetName string) *TestStacksetSpecFactory {
	return &TestStacksetSpecFactory{
		stacksetName:           stacksetName,
		configMapRef:           false,
		secretRef:              false,
		ingress:                false,
		externalIngress:        false,
		limit:                  4,
		scaleDownTTL:           10,
		replicas:               1,
		hpaMinReplicas:         1,
		hpaMaxReplicas:         3,
		subResourceAnnotations: map[string]string{},
	}
}

func (f *TestStacksetSpecFactory) ConfigMapRef() *TestStacksetSpecFactory {
	f.configMapRef = true
	return f
}

func (f *TestStacksetSpecFactory) SecretRef() *TestStacksetSpecFactory {
	f.secretRef = true
	return f
}

func (f *TestStacksetSpecFactory) Behavior(stabilizationWindowSeconds int32) *TestStacksetSpecFactory {
	f.hpaBehavior = true
	f.hpaStabilizationWindowSeconds = stabilizationWindowSeconds
	return f
}

func (f *TestStacksetSpecFactory) StackName(version string) string {
	return fmt.Sprintf("%s-%s", f.stacksetName, version)
}

func (f *TestStacksetSpecFactory) Ingress() *TestStacksetSpecFactory {
	f.ingress = true
	return f
}

func (f *TestStacksetSpecFactory) RouteGroup() *TestStacksetSpecFactory {
	f.routegroup = true
	return f
}

func (f *TestStacksetSpecFactory) ExternalIngress() *TestStacksetSpecFactory {
	f.externalIngress = true
	return f
}

func (f *TestStacksetSpecFactory) StackGC(limit int32, ttl int64) *TestStacksetSpecFactory {
	f.limit = limit
	f.scaleDownTTL = ttl
	return f
}

func (f *TestStacksetSpecFactory) Replicas(replicas int32) *TestStacksetSpecFactory {
	f.replicas = replicas
	return f
}

func (f *TestStacksetSpecFactory) SubResourceAnnotations(annotations map[string]string) *TestStacksetSpecFactory {
	f.subResourceAnnotations = annotations
	return f
}

func (f *TestStacksetSpecFactory) Create(t *testing.T, stackVersion string) zv1.StackSetSpec {
	var result = zv1.StackSetSpec{
		StackLifecycle: zv1.StackLifecycle{
			Limit:               pint32(f.limit),
			ScaledownTTLSeconds: &f.scaleDownTTL,
		},
		StackTemplate: zv1.StackTemplate{
			Spec: zv1.StackSpecTemplate{
				StackSpec: zv1.StackSpec{
					Replicas: pint32(f.replicas),
					PodTemplate: zv1.PodTemplateSpec{
						Spec: skipperPod,
					},
					Service: &zv1.StackServiceSpec{
						EmbeddedObjectMetaWithAnnotations: zv1.EmbeddedObjectMetaWithAnnotations{
							Annotations: f.subResourceAnnotations,
						},
						Ports: []corev1.ServicePort{
							{
								Port:       80,
								Protocol:   corev1.ProtocolTCP,
								TargetPort: intstr.FromInt(80),
							},
						},
					},
				},
				Version: stackVersion,
			},
		},
	}

	if f.configMapRef {
		configMapName := fmt.Sprintf("%s-%s-configmap", f.stacksetName, stackVersion)
		configMap := &corev1.ConfigMap{
			ObjectMeta: metav1.ObjectMeta{
				Name: configMapName,
			},
			Data: map[string]string{
				"key": "value",
			},
		}

		_, err := configMapInterface().Create(context.Background(), configMap, metav1.CreateOptions{})
		require.NoError(t, err)

		result.StackTemplate.Spec.ConfigurationResources = []zv1.ConfigurationResourcesSpec{
			{
				ConfigMapRef: &corev1.LocalObjectReference{
					Name: configMapName,
				},
			},
		}

		result.StackTemplate.Spec.PodTemplate.Spec.Volumes = []corev1.Volume{
			{
				Name: "config-volume",
				VolumeSource: corev1.VolumeSource{
					ConfigMap: &corev1.ConfigMapVolumeSource{
						LocalObjectReference: corev1.LocalObjectReference{
							Name: configMapName,
						},
					},
				},
			},
		}
	}

	if f.secretRef {
		secretName := fmt.Sprintf("%s-%s-secret", f.stacksetName, stackVersion)
		secret := &corev1.Secret{
			ObjectMeta: metav1.ObjectMeta{
				Name: secretName,
			},
			Data: map[string][]byte{
				"key": []byte("value"),
			},
		}

		_, err := secretInterface().Create(context.Background(), secret, metav1.CreateOptions{})
		require.NoError(t, err)

		result.StackTemplate.Spec.ConfigurationResources = []zv1.ConfigurationResourcesSpec{
			{
				SecretRef: &corev1.LocalObjectReference{
					Name: secretName,
				},
			},
		}

		result.StackTemplate.Spec.PodTemplate.Spec.Volumes = []corev1.Volume{
			{
				Name: "secret-volume",
				VolumeSource: corev1.VolumeSource{
					Secret: &corev1.SecretVolumeSource{
						SecretName: secretName,
					},
				},
			},
		}
	}

	if f.autoscaler {
		result.StackTemplate.Spec.Autoscaler = &zv1.Autoscaler{
			MaxReplicas: f.hpaMaxReplicas,
			MinReplicas: pint32(f.hpaMinReplicas),
			Metrics:     f.metrics,
		}

		if f.hpaBehavior {
			result.StackTemplate.Spec.Autoscaler.Behavior =
				&autoscalingv2.HorizontalPodAutoscalerBehavior{
					ScaleDown: &autoscalingv2.HPAScalingRules{
						StabilizationWindowSeconds: &f.hpaStabilizationWindowSeconds,
					},
				}
		}
	}

	if f.ingress {
		result.Ingress = &zv1.StackSetIngressSpec{
			EmbeddedObjectMetaWithAnnotations: zv1.EmbeddedObjectMetaWithAnnotations{
				Annotations: f.subResourceAnnotations,
			},
			Hosts:       hostnames(f.stacksetName),
			BackendPort: intstr.FromInt(80),
		}
	}

	if f.routegroup {
		result.RouteGroup = &zv1.RouteGroupSpec{
			EmbeddedObjectMetaWithAnnotations: zv1.EmbeddedObjectMetaWithAnnotations{
				Annotations: f.subResourceAnnotations,
			},
			Hosts:       hostnames(f.stacksetName),
			BackendPort: 80,
			Routes: []rgv1.RouteGroupRouteSpec{
				{
					PathSubtree: "/",
				},
			},
		}
	}

	if f.externalIngress {
		result.ExternalIngress = &zv1.StackSetExternalIngressSpec{
			BackendPort: intstr.FromInt(80),
		}
	}

	if f.maxSurge != 0 || f.maxUnavailable != 0 {
		strategy := &apps.DeploymentStrategy{
			Type:          apps.RollingUpdateDeploymentStrategyType,
			RollingUpdate: &apps.RollingUpdateDeployment{},
		}
		if f.maxSurge != 0 {
			strategy.RollingUpdate.MaxSurge = intstrptr(f.maxSurge)
		}
		if f.maxUnavailable != 0 {
			strategy.RollingUpdate.MaxUnavailable = intstrptr(f.maxUnavailable)
		}
	}

	return result
}

func intstrptr(value int) *intstr.IntOrString {
	v := intstr.FromInt(value)
	return &v
}

func (f *TestStacksetSpecFactory) UpdateMaxSurge(maxSurge int) *TestStacksetSpecFactory {
	f.maxSurge = maxSurge
	return f
}

func (f *TestStacksetSpecFactory) UpdateMaxUnavailable(maxUnavailable int) *TestStacksetSpecFactory {
	f.maxUnavailable = maxUnavailable
	return f
}

func (f *TestStacksetSpecFactory) Autoscaler(minReplicas, maxReplicas int32, metrics []zv1.AutoscalerMetrics) *TestStacksetSpecFactory {
	f.autoscaler = true
	f.hpaMinReplicas = minReplicas
	f.hpaMaxReplicas = maxReplicas
	f.metrics = metrics
	return f
}

func replicas(value *int32) int32 {
	if value == nil {
		return -1
	}
	return *value
}

func verifyStack(t *testing.T, stacksetName, currentVersion string, stacksetSpec zv1.StackSetSpec, subResourceAnnotations map[string]string) {
	stackResourceLabels := map[string]string{stacksetHeritageLabelKey: stacksetName, stackVersionLabelKey: currentVersion}

	// Verify stack
	stack, err := waitForStack(t, stacksetName, currentVersion)
	require.NoError(t, err)
	require.EqualValues(
		t,
		stacksetSpec.StackTemplate.Spec.StackSpec,
		stack.Spec.StackSpec,
	)
	require.EqualValues(t, stackResourceLabels, stack.Labels)

	// Verify deployment
	deployment, err := waitForDeployment(t, stack.Name)
	require.NoError(t, err)
	require.EqualValues(t, stackResourceLabels, deployment.Labels)
	require.EqualValues(
		t, replicas(deployment.Spec.Replicas),
		replicas(stack.Spec.StackSpec.Replicas),
	)
	require.EqualValues(t, stackResourceLabels, deployment.Spec.Template.Labels)
	if stacksetSpec.StackTemplate.Spec.Strategy != nil {
		require.EqualValues(t, *stacksetSpec.StackTemplate.Spec.Strategy, deployment.Spec.Strategy)
	}

	// Verify service
	service, err := waitForService(t, stack.Name)
	require.NoError(t, err)
	for k, v := range subResourceAnnotations {
		require.Contains(t, service.Annotations, k)
		require.Equal(t, v, service.Annotations[k])
	}
	require.EqualValues(t, stackResourceLabels, service.Labels)
	require.EqualValues(t, stackResourceLabels, service.Spec.Selector)

	// Verify that the stack status is updated successfully
	err = stackStatusMatches(t, stack.Name, expectedStackStatus{
		replicas:        pint32(1),
		readyReplicas:   pint32(1),
		updatedReplicas: pint32(1),
	}).await()
	require.NoError(t, err)

	// Verify the HPA
	verifyStackHPA(t, stacksetSpec, stack, stackResourceLabels, deployment)

	// Verify ConfigMaps
	verifyStackConfigMaps(t, stacksetSpec, stack, stackResourceLabels)
	// Verify Secrets
	verifyStackSecrets(t, stacksetSpec, stack, stackResourceLabels)

	verifyStackIngressSources(
		t,
		stack,
		subResourceAnnotations,
		stackResourceLabels,
		false,
	)
}

func verifyStackHPA(t *testing.T, stacksetSpec zv1.StackSetSpec, stack *zv1.Stack, stackResourceLabels map[string]string, deployment *apps.Deployment) {
	if stacksetSpec.StackTemplate.Spec.Autoscaler != nil {
		hpa, err := waitForHPA(t, stack.Name)
		require.NoError(t, err)
		require.EqualValues(t, stackResourceLabels, hpa.Labels)
		require.EqualValues(t, replicas(stacksetSpec.StackTemplate.Spec.Replicas), replicas(hpa.Spec.MinReplicas))
		require.EqualValues(t, stacksetSpec.StackTemplate.Spec.Autoscaler.MaxReplicas, hpa.Spec.MaxReplicas)
		expectedRef := autoscalingv2.CrossVersionObjectReference{
			Kind:       "Deployment",
			Name:       deployment.Name,
			APIVersion: "apps/v1",
		}
		require.EqualValues(t, expectedRef, hpa.Spec.ScaleTargetRef)
	}
}

func verifyStackConfigMaps(t *testing.T, stacksetSpec zv1.StackSetSpec, stack *zv1.Stack, stackResourceLabels map[string]string) {
	for _, rsc := range stacksetSpec.StackTemplate.Spec.ConfigurationResources {
<<<<<<< HEAD
		if rsc.IsConfigMap() {
=======
		// Verify ConfigMapRefs
		if rsc.IsConfigMapRef() {
>>>>>>> 71eb8214
			configMap, err := waitForConfigMap(t, rsc.GetName())
			require.NoError(t, err)
			assert.EqualValues(t, stackResourceLabels, configMap.Labels)
			assert.Contains(t, configMap.Name, stack.Name)
			assert.Equal(t, map[string]string{"key": "value"}, configMap.Data)
			assert.Equal(t, []metav1.OwnerReference{
				{
					APIVersion: "zalando.org/v1",
					Kind:       "Stack",
					Name:       stack.Name,
					UID:        stack.UID,
				},
			}, configMap.OwnerReferences)
		}
	}
}

<<<<<<< HEAD
func verifyStackSecrets(t *testing.T, stacksetSpec zv1.StackSetSpec, stack *zv1.Stack, stackResourceLabels map[string]string) {
	for _, rsc := range stacksetSpec.StackTemplate.Spec.ConfigurationResources {
		if rsc.IsSecret() {
=======
		// Verify SecretRefs
		if rsc.IsSecretRef() {
>>>>>>> 71eb8214
			secret, err := waitForSecret(t, rsc.GetName())
			require.NoError(t, err)
			assert.EqualValues(t, stackResourceLabels, secret.Labels)
			assert.Contains(t, secret.Name, stack.Name)
			assert.Equal(t, map[string][]byte{"key": []byte("value")}, secret.Data)
			assert.Equal(t, []metav1.OwnerReference{
				{
					APIVersion: "zalando.org/v1",
					Kind:       "Stack",
					Name:       stack.Name,
					UID:        stack.UID,
				},
			}, secret.OwnerReferences)
		}
	}
}

func verifyStackSegments(
	t *testing.T,
	stacksetName string,
	currentVersion string,
	trafficSegment string,
	subResourceAnnotations map[string]string,
) {
	stackResourceLabels := map[string]string{
		stacksetHeritageLabelKey: stacksetName,
		stackVersionLabelKey:     currentVersion,
	}

	stack, err := waitForStack(t, stacksetName, currentVersion)
	require.NoError(t, err)

	verifyStackIngressSources(
		t,
		stack,
		subResourceAnnotations,
		stackResourceLabels,
		true,
	)

	resourceName := stack.Name + core.SegmentSuffix
	if stack.Spec.Ingress != nil {
		segmentIngress, err := waitForIngress(t, resourceName)
		require.NoError(t, err)
		require.Contains(
			t,
			segmentIngress.Annotations["zalando.org/skipper-predicate"],
			trafficSegment,
		)
	}

	if stack.Spec.RouteGroup != nil {
		segmentRG, err := waitForRouteGroup(t, resourceName)
		require.NoError(t, err)
		for _, r := range segmentRG.Spec.Routes {
			require.Contains(t, r.Predicates, trafficSegment)
		}
	}
}

func verifyStackIngressSources(
	t *testing.T,
	stack *zv1.Stack,
	subResourceAnnotations map[string]string,
	resourceLabels map[string]string,
	segment bool,
) {
	resourceName := stack.Name
	domains := []string{}
	if segment {
		resourceName += core.SegmentSuffix
	}

	if stack.Spec.Ingress != nil {
		for _, domain := range clusterDomains {
			domains = append(
				domains,
				fmt.Sprintf("%s.%s", resourceName, domain),
			)
		}
		if segment {
			domains = stack.Spec.Ingress.Hosts
		}

		stackIngress, err := waitForIngress(t, resourceName)
		require.NoError(t, err)
		require.EqualValues(t, resourceLabels, stackIngress.Labels)
		for k, v := range subResourceAnnotations {
			require.Contains(t, stackIngress.Annotations, k)
			require.Equal(t, v, stackIngress.Annotations[k])
		}
		stackIngressRules := make([]v1.IngressRule, 0, len(clusterDomains))
		for _, domain := range domains {
			stackIngressRules = append(stackIngressRules, v1.IngressRule{
				Host: domain,
				IngressRuleValue: v1.IngressRuleValue{
					HTTP: &v1.HTTPIngressRuleValue{
						Paths: []v1.HTTPIngressPath{
							{
								PathType: &pathType,
								Backend: v1.IngressBackend{
									Service: &v1.IngressServiceBackend{
										Name: stack.Name,
										Port: v1.ServiceBackendPort{
											Number: 80,
										},
									},
								},
							},
						},
					},
				},
			})
		}
		// sort rules by hostname for a stable order
		sort.Slice(stackIngressRules, func(i, j int) bool {
			return stackIngressRules[i].Host < stackIngressRules[j].Host
		})
		require.EqualValues(t, stackIngressRules, stackIngress.Spec.Rules)
	}

	if stack.Spec.RouteGroup != nil {
		stackRG, err := waitForRouteGroup(t, resourceName)
		require.NoError(t, err)
		require.EqualValues(t, resourceLabels, stackRG.Labels)
		for k, v := range subResourceAnnotations {
			require.Contains(t, stackRG.Annotations, k)
			require.Equal(t, v, stackRG.Annotations[k])
		}
		for _, domain := range clusterDomains {
			domains = append(
				domains,
				fmt.Sprintf("%s.%s", stack.Name, domain),
			)
		}
		if segment {
			domains = stack.Spec.RouteGroup.Hosts
		}
		stackRGBackends := []rgv1.RouteGroupBackend{{
			Name:        stack.Name,
			Type:        rgv1.ServiceRouteGroupBackend,
			ServiceName: stack.Name,
			ServicePort: 80,
		}}
		// sort hosts for a stable order
		slices.Sort(domains)
		slices.Sort(stackRG.Spec.Hosts)

		require.EqualValues(t, stackRGBackends, stackRG.Spec.Backends)
		require.EqualValues(t, domains, stackRG.Spec.Hosts)
	}
}

func verifyStackSetStatus(t *testing.T, stacksetName string, expected expectedStackSetStatus) {
	// Verify that the stack status is updated successfully
	err := stackSetStatusMatches(t, stacksetName, expected).await()
	require.NoError(t, err)
}

func verifyStacksetExternalIngress(t *testing.T, stacksetName string, stacksetSpec zv1.StackSetSpec, weights map[string]float64) {
	require.NotNil(t, stacksetSpec.ExternalIngress)
	require.NotNil(t, stacksetSpec.ExternalIngress.BackendPort)

	expectedWeights := make(map[string]float64)
	for stack, weight := range weights {
		stackName := fmt.Sprintf("%s-%s", stacksetName, stack)
		expectedWeights[stackName] = weight

		if weight == 0.0 {
			continue
		}
	}
	err := trafficWeightsUpdatedStackset(t, stacksetName, weightKindActual, expectedWeights, nil).await()
	require.NoError(t, err)
}

func verifyStacksetIngress(t *testing.T, stacksetName string, stacksetSpec zv1.StackSetSpec, stackWeights map[string]float64, annotations map[string]string) {
	stacksetResourceLabels := map[string]string{stacksetHeritageLabelKey: stacksetName}

	expectedWeights := make(map[string]float64)

	var expectedPaths []v1.HTTPIngressPath
	for stack, weight := range stackWeights {
		serviceName := fmt.Sprintf("%s-%s", stacksetName, stack)
		expectedWeights[serviceName] = weight

		if weight == 0.0 {
			continue
		}

		expectedPaths = append(expectedPaths, v1.HTTPIngressPath{
			PathType: &pathType,
			Backend: v1.IngressBackend{
				Service: &v1.IngressServiceBackend{
					Name: serviceName,
					Port: v1.ServiceBackendPort{
						Number: 80,
					},
				},
			},
		})
		sort.Slice(expectedPaths, func(i, j int) bool {
			return strings.Compare(expectedPaths[i].Backend.Service.Name, expectedPaths[j].Backend.Service.Name) < 0
		})
	}

	globalIngress, err := waitForIngress(t, stacksetName)
	require.NoError(t, err)
	require.EqualValues(t, stacksetResourceLabels, globalIngress.Labels)
	for k, v := range annotations {
		require.Contains(t, globalIngress.Annotations, k)
		require.Equal(t, v, globalIngress.Annotations[k])
	}
	globalIngressRules := make([]v1.IngressRule, 0, len(stacksetSpec.Ingress.Hosts))
	for _, host := range stacksetSpec.Ingress.Hosts {
		globalIngressRules = append(globalIngressRules, v1.IngressRule{
			Host: host,
			IngressRuleValue: v1.IngressRuleValue{
				HTTP: &v1.HTTPIngressRuleValue{
					Paths: expectedPaths,
				},
			},
		})
	}
	// sort rules by hostname for a stable order
	sort.Slice(globalIngressRules, func(i, j int) bool {
		return globalIngressRules[i].Host < globalIngressRules[j].Host
	})
	require.EqualValues(t, globalIngressRules, globalIngress.Spec.Rules)

	err = trafficWeightsUpdatedStackset(t, stacksetName, weightKindDesired, expectedWeights, nil).await()
	require.NoError(t, err)
	err = trafficWeightsUpdatedStackset(t, stacksetName, weightKindActual, expectedWeights, nil).await()
	require.NoError(t, err)
}

func verifyStacksetRouteGroup(t *testing.T, stacksetName string, stacksetSpec zv1.StackSetSpec, stackWeights map[string]float64, annotations map[string]string) {
	stacksetResourceLabels := map[string]string{stacksetHeritageLabelKey: stacksetName}

	expectedWeights := make(map[string]float64)

	var expectedDefaultBackends []rgv1.RouteGroupBackendReference
	var expectedBackends []rgv1.RouteGroupBackend
	for stack, weight := range stackWeights {
		serviceName := fmt.Sprintf("%s-%s", stacksetName, stack)
		expectedWeights[serviceName] = weight

		expectedBackends = append(expectedBackends, rgv1.RouteGroupBackend{
			Name:        serviceName,
			Type:        rgv1.ServiceRouteGroupBackend,
			ServiceName: serviceName,
			ServicePort: 80,
		})

		if weight == 0.0 {
			continue
		}

		expectedDefaultBackends = append(expectedDefaultBackends, rgv1.RouteGroupBackendReference{
			BackendName: serviceName,
			Weight:      int(weight),
		})
	}

	sort.Slice(expectedDefaultBackends, func(i, j int) bool {
		return strings.Compare(expectedDefaultBackends[i].BackendName, expectedDefaultBackends[j].BackendName) < 0
	})
	sort.Slice(expectedBackends, func(i, j int) bool {
		return strings.Compare(expectedBackends[i].Name, expectedBackends[j].Name) < 0
	})

	globalRouteGroup, err := waitForRouteGroup(t, stacksetName)
	require.NoError(t, err)
	require.EqualValues(t, stacksetResourceLabels, globalRouteGroup.Labels)
	for k, v := range annotations {
		require.Contains(t, globalRouteGroup.Annotations, k)
		require.Equal(t, v, globalRouteGroup.Annotations[k])
	}

	sort.Slice(globalRouteGroup.Spec.DefaultBackends, func(i, j int) bool {
		return strings.Compare(globalRouteGroup.Spec.DefaultBackends[i].BackendName, globalRouteGroup.Spec.DefaultBackends[j].BackendName) < 0
	})
	sort.Slice(globalRouteGroup.Spec.Backends, func(i, j int) bool {
		return strings.Compare(globalRouteGroup.Spec.Backends[i].Name, globalRouteGroup.Spec.Backends[j].Name) < 0
	})
	require.EqualValues(t, expectedDefaultBackends, globalRouteGroup.Spec.DefaultBackends)
	require.EqualValues(t, expectedBackends, globalRouteGroup.Spec.Backends)

	err = trafficWeightsUpdatedStackset(t, stacksetName, weightKindDesired, expectedWeights, nil).await()
	require.NoError(t, err)
	err = trafficWeightsUpdatedStackset(t, stacksetName, weightKindActual, expectedWeights, nil).await()
	require.NoError(t, err)
}

func testStacksetCreate(
	t *testing.T,
	testName string,
	configmapRef bool,
	secretRef bool,
	hpa,
	ingress,
	routegroup,
	externalIngress bool,
	updateStrategy bool,
	subResourceAnnotations map[string]string,
) {
	t.Parallel()

	for _, ingType := range []string{"central", "segment"} {
		stacksetName := fmt.Sprintf("stackset-create-%s-%s", ingType, testName)
		stackVersion := "v1"
		stacksetSpecFactory := NewTestStacksetSpecFactory(stacksetName)
		if configmapRef {
			stacksetSpecFactory.ConfigMapRef()
		}
		if secretRef {
			stacksetSpecFactory.SecretRef()
		}
		if hpa {
			stacksetSpecFactory.Autoscaler(
				1,
				3,
				[]zv1.AutoscalerMetrics{makeCPUAutoscalerMetrics(50)},
			)
		}
		if ingress {
			stacksetSpecFactory.Ingress()
		}
		if routegroup {
			stacksetSpecFactory.RouteGroup()
		}
		if externalIngress {
			stacksetSpecFactory.ExternalIngress()
		}
		if updateStrategy {
			stacksetSpecFactory.UpdateMaxSurge(10).UpdateMaxUnavailable(100)
		}
		if len(subResourceAnnotations) > 0 {
			stacksetSpecFactory.SubResourceAnnotations(subResourceAnnotations)
		}
		stacksetSpec := stacksetSpecFactory.Create(t, stackVersion)

		var err error
		switch ingType {
		case "segment":
			err = createStackSetWithAnnotations(
				stacksetName,
				0,
				stacksetSpec,
				map[string]string{
					controller.TrafficSegmentsAnnotationKey: "true",
				},
			)
		default:
			err = createStackSet(stacksetName, 0, stacksetSpec)
		}
		require.NoError(t, err)

		verifyStack(
			t,
			stacksetName,
			stackVersion,
			stacksetSpec,
			subResourceAnnotations,
		)

		switch ingType {
		case "segment":
			verifyStackSegments(
				t,
				stacksetName,
				stackVersion,
				"TrafficSegment(0.00, 1.00)",
				subResourceAnnotations,
			)
		default:
			if ingress {
				verifyStacksetIngress(
					t,
					stacksetName,
					stacksetSpec,
					map[string]float64{stackVersion: 100},
					subResourceAnnotations,
				)
			}
			if routegroup {
				verifyStacksetRouteGroup(
					t,
					stacksetName,
					stacksetSpec,
					map[string]float64{stackVersion: 100},
					subResourceAnnotations,
				)
			}
		}

		if externalIngress {
			verifyStacksetExternalIngress(
				t,
				stacksetName,
				stacksetSpec,
				map[string]float64{stackVersion: 100},
			)
		}
	}
}

func testStacksetUpdate(
	t *testing.T,
	testName string,
	oldHpa,
	newHpa,
	oldIngress,
	newIngress,
	oldRouteGroup,
	newRouteGroup,
	oldExternalIngress,
	newExternalIngress bool,
	oldSubResourceAnnotations,
	newSubResourceAnnotations map[string]string,
) {
	t.Parallel()

	for _, ingType := range []string{"central", "segment"} {
		var actualTraffic []*zv1.ActualTraffic

		stacksetName := fmt.Sprintf("stackset-update-%s-%s", ingType, testName)
		initialVersion := "v1"
		stacksetSpecFactory := NewTestStacksetSpecFactory(stacksetName)
		if oldHpa {
			stacksetSpecFactory.Autoscaler(1, 3, []zv1.AutoscalerMetrics{
				makeCPUAutoscalerMetrics(50),
			})
		}
		if oldIngress {
			stacksetSpecFactory.Ingress()
		}
		if oldRouteGroup {
			stacksetSpecFactory.RouteGroup()
		}
		if oldExternalIngress {
			stacksetSpecFactory.ExternalIngress()
		}

		if oldIngress || oldRouteGroup || oldExternalIngress {
			actualTraffic = []*zv1.ActualTraffic{
				{
					StackName:   stacksetName + "-" + initialVersion,
					ServiceName: stacksetName + "-" + initialVersion,
					ServicePort: intstr.FromInt(80),
					Weight:      100.0,
				},
			}
		}
		if len(oldSubResourceAnnotations) > 0 {
			stacksetSpecFactory.SubResourceAnnotations(
				oldSubResourceAnnotations,
			)
		}
		stacksetSpec := stacksetSpecFactory.Create(t, initialVersion)

		var err error
		switch ingType {
		case "segment":
			err = createStackSetWithAnnotations(
				stacksetName,
				0,
				stacksetSpec,
				map[string]string{
					controller.TrafficSegmentsAnnotationKey: "true",
				},
			)
		default:
			err = createStackSet(stacksetName, 0, stacksetSpec)
		}
		require.NoError(t, err)

		verifyStack(
			t,
			stacksetName,
			initialVersion,
			stacksetSpec,
			oldSubResourceAnnotations,
		)

		switch ingType {
		case "segment":
			verifyStackSegments(
				t,
				stacksetName,
				initialVersion,
				"TrafficSegment(0.00, 1.00)",
				oldSubResourceAnnotations,
			)
		default:
			if oldIngress {
				verifyStacksetIngress(
					t,
					stacksetName,
					stacksetSpec,
					map[string]float64{initialVersion: 100},
					oldSubResourceAnnotations,
				)
			}
			if oldRouteGroup {
				verifyStacksetRouteGroup(
					t,
					stacksetName,
					stacksetSpec,
					map[string]float64{initialVersion: 100},
					oldSubResourceAnnotations,
				)
			}
		}

		if oldExternalIngress {
			verifyStacksetExternalIngress(
				t,
				stacksetName,
				stacksetSpec,
				map[string]float64{initialVersion: 100},
			)
		}

		verifyStackSetStatus(t, stacksetName, expectedStackSetStatus{
			observedStackVersion: initialVersion,
			actualTraffic:        actualTraffic,
		})

		stacksetSpecFactory = NewTestStacksetSpecFactory(stacksetName)
		updatedVersion := "v2"
		if newHpa {
			stacksetSpecFactory.Autoscaler(1, 3, []zv1.AutoscalerMetrics{
				makeCPUAutoscalerMetrics(50),
			})
		}
		if newIngress {
			stacksetSpecFactory.Ingress()
		} else if newRouteGroup {
			stacksetSpecFactory.RouteGroup()
		} else if newExternalIngress {
			stacksetSpecFactory.ExternalIngress()
		} else if oldIngress || oldRouteGroup || oldExternalIngress {
			actualTraffic = nil
		}

		if newIngress || newRouteGroup || newExternalIngress {
			actualTraffic = []*zv1.ActualTraffic{
				{
					StackName:   stacksetName + "-" + initialVersion,
					ServiceName: stacksetName + "-" + initialVersion,
					ServicePort: intstr.FromInt(80),
					Weight:      100.0,
				},
				{
					StackName:   stacksetName + "-" + updatedVersion,
					ServiceName: stacksetName + "-" + updatedVersion,
					ServicePort: intstr.FromInt(80),
					Weight:      0.0,
				},
			}
		}

		if len(newSubResourceAnnotations) > 0 {
			stacksetSpecFactory.SubResourceAnnotations(
				newSubResourceAnnotations,
			)
		}

		updatedSpec := stacksetSpecFactory.Create(t, updatedVersion)
		err = updateStackset(stacksetName, updatedSpec)
		require.NoError(t, err)

		verifyStack(
			t,
			stacksetName,
			updatedVersion,
			updatedSpec,
			newSubResourceAnnotations,
		)
		verifyStackSetStatus(t, stacksetName, expectedStackSetStatus{
			observedStackVersion: updatedVersion,
			actualTraffic:        actualTraffic,
		})

		switch ingType {
		case "segment":
			verifyStackSegments(
				t,
				stacksetName,
				updatedVersion,
				"TrafficSegment(0.00, 0.00)",
				newSubResourceAnnotations,
			)
		default:
			if newIngress {
				verifyStacksetIngress(
					t,
					stacksetName,
					updatedSpec,
					map[string]float64{initialVersion: 100, updatedVersion: 0},
					newSubResourceAnnotations,
				)
				// no traffic switch here
				verifyStackSetStatus(t, stacksetName, expectedStackSetStatus{
					observedStackVersion: updatedVersion,
					actualTraffic:        actualTraffic,
				})
			} else if oldIngress {
				err = resourceDeleted(
					t,
					"ingress",
					stacksetName,
					ingressInterface(),
				).await()
				require.NoError(t, err)
				verifyStackSetStatus(
					t,
					stacksetName,
					expectedStackSetStatus{
						observedStackVersion: updatedVersion,
						actualTraffic:        nil,
					},
				)
			} else if newRouteGroup {
				verifyStacksetRouteGroup(
					t,
					stacksetName,
					updatedSpec,
					map[string]float64{
						initialVersion: 100,
						updatedVersion: 0,
					},
					newSubResourceAnnotations,
				)
				// no traffic switch here
				verifyStackSetStatus(t, stacksetName, expectedStackSetStatus{
					observedStackVersion: updatedVersion,
					actualTraffic:        actualTraffic,
				})
			} else if oldRouteGroup {
				err = resourceDeleted(
					t,
					"routegroup",
					stacksetName,
					routegroupInterface(),
				).await()
				require.NoError(t, err)
				verifyStackSetStatus(t, stacksetName, expectedStackSetStatus{
					observedStackVersion: updatedVersion,
					actualTraffic:        nil,
				})
			}
		}

		if newExternalIngress {
			verifyStackSetStatus(t, stacksetName, expectedStackSetStatus{
				observedStackVersion: updatedVersion,
				actualTraffic:        actualTraffic,
			})
		} else if oldExternalIngress {
			verifyStackSetStatus(t, stacksetName, expectedStackSetStatus{
				observedStackVersion: updatedVersion,
				actualTraffic:        nil,
			})
		}
	}
}

func TestStacksetCreateBasic(t *testing.T) {
	testStacksetCreate(t, "basic", false, false, false, false, false, false, false, testAnnotationsCreate)
}

func TestStacksetCreateConfigMap(t *testing.T) {
	testStacksetCreate(t, "configmap", true, false, false, false, false, false, false, testAnnotationsCreate)
}

func TestStacksetCreateSecret(t *testing.T) {
	testStacksetCreate(t, "secret", false, true, false, false, false, false, false, testAnnotationsCreate)
}

func TestStacksetCreateHPA(t *testing.T) {
	testStacksetCreate(t, "hpa", false, false, true, false, false, false, false, testAnnotationsCreate)
}

func TestStacksetCreateIngress(t *testing.T) {
	testStacksetCreate(t, "ingress", false, false, false, true, false, false, false, testAnnotationsCreate)
}

func TestStacksetCreateRouteGroup(t *testing.T) {
	testStacksetCreate(t, "routegroup", false, false, false, false, true, false, false, testAnnotationsCreate)
}

func TestStacksetCreateExternalIngress(t *testing.T) {
	testStacksetCreate(t, "externalingress", false, false, false, false, false, true, false, testAnnotationsCreate)
}

func TestStacksetCreateUpdateStrategy(t *testing.T) {
	testStacksetCreate(t, "updatestrategy", false, false, false, false, false, false, true, testAnnotationsCreate)
}

func TestStacksetUpdateBasic(t *testing.T) {
	testStacksetUpdate(t, "basic", false, false, false, false, false, false, false, false, testAnnotationsCreate, testAnnotationsUpdate)
}

func TestStacksetUpdateAddHPA(t *testing.T) {
	testStacksetUpdate(t, "add-hpa", false, true, false, false, false, false, false, false, testAnnotationsCreate, testAnnotationsUpdate)
}

func TestStacksetUpdateDeleteHPA(t *testing.T) {
	testStacksetUpdate(t, "delete-hpa", true, false, false, false, false, false, false, false, testAnnotationsCreate, testAnnotationsUpdate)
}

func TestStacksetUpdateIngress(t *testing.T) {
	testStacksetUpdate(t, "update-ingress", false, false, true, true, false, false, false, false, testAnnotationsCreate, testAnnotationsUpdate)
}

func TestStacksetUpdateAddIngress(t *testing.T) {
	testStacksetUpdate(t, "add-ingress", false, false, false, true, false, false, false, false, testAnnotationsCreate, testAnnotationsUpdate)
}

func TestStacksetUpdateDeleteIngress(t *testing.T) {
	testStacksetUpdate(t, "delete-ingress", false, false, true, false, false, false, false, false, testAnnotationsCreate, testAnnotationsUpdate)
}

func TestStacksetUpdateRouteGroup(t *testing.T) {
	testStacksetUpdate(t, "update-routegroup", false, false, false, false, true, true, false, false, testAnnotationsCreate, testAnnotationsUpdate)
}

func TestStacksetUpdateAddRouteGroup(t *testing.T) {
	testStacksetUpdate(t, "add-rotuegroup", false, false, false, false, false, true, false, false, testAnnotationsCreate, testAnnotationsUpdate)
}

func TestStacksetUpdateDeleteRouteGroup(t *testing.T) {
	testStacksetUpdate(t, "delete-routegroup", false, false, false, false, true, false, false, false, testAnnotationsCreate, testAnnotationsUpdate)
}

func TestStacksetUpdateAddExternalIngress(t *testing.T) {
	testStacksetUpdate(t, "add-externalingress", false, false, false, false, false, false, false, true, testAnnotationsCreate, testAnnotationsUpdate)
}

func TestStacksetUpdateDeleteExternalIngress(t *testing.T) {
	testStacksetUpdate(t, "delete-externalingress", false, false, false, false, false, false, true, false, testAnnotationsCreate, testAnnotationsUpdate)
}<|MERGE_RESOLUTION|>--- conflicted
+++ resolved
@@ -361,7 +361,6 @@
 
 	// Verify the HPA
 	verifyStackHPA(t, stacksetSpec, stack, stackResourceLabels, deployment)
-
 	// Verify ConfigMaps
 	verifyStackConfigMaps(t, stacksetSpec, stack, stackResourceLabels)
 	// Verify Secrets
@@ -394,12 +393,7 @@
 
 func verifyStackConfigMaps(t *testing.T, stacksetSpec zv1.StackSetSpec, stack *zv1.Stack, stackResourceLabels map[string]string) {
 	for _, rsc := range stacksetSpec.StackTemplate.Spec.ConfigurationResources {
-<<<<<<< HEAD
-		if rsc.IsConfigMap() {
-=======
-		// Verify ConfigMapRefs
 		if rsc.IsConfigMapRef() {
->>>>>>> 71eb8214
 			configMap, err := waitForConfigMap(t, rsc.GetName())
 			require.NoError(t, err)
 			assert.EqualValues(t, stackResourceLabels, configMap.Labels)
@@ -417,14 +411,9 @@
 	}
 }
 
-<<<<<<< HEAD
 func verifyStackSecrets(t *testing.T, stacksetSpec zv1.StackSetSpec, stack *zv1.Stack, stackResourceLabels map[string]string) {
 	for _, rsc := range stacksetSpec.StackTemplate.Spec.ConfigurationResources {
-		if rsc.IsSecret() {
-=======
-		// Verify SecretRefs
 		if rsc.IsSecretRef() {
->>>>>>> 71eb8214
 			secret, err := waitForSecret(t, rsc.GetName())
 			require.NoError(t, err)
 			assert.EqualValues(t, stackResourceLabels, secret.Labels)
