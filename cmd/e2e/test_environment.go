--- conflicted
+++ resolved
@@ -24,10 +24,6 @@
 	kubernetesClient, stacksetClient, routegroupClient = createClients()
 	namespace                                          = requiredEnvar("E2E_NAMESPACE")
 	clusterDomain                                      = requiredEnvar("CLUSTER_DOMAIN")
-<<<<<<< HEAD
-=======
-	clusterDomainInternal                              = os.Getenv("CLUSTER_DOMAIN_INTERNAL")
->>>>>>> 37521260
 	clusterDomains                                     = []string{clusterDomain}
 	controllerId                                       = os.Getenv("CONTROLLER_ID")
 	waitTimeout                                        time.Duration
