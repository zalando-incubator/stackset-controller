--- conflicted
+++ resolved
@@ -316,11 +316,7 @@
 	return nil
 }
 
-<<<<<<< HEAD
-// ReconcileStackConfigMaps will update the named user-provided ConfigMaps to be
-=======
-// ReconcileStackConfigMapRefs will update the named user-provided ConfigMap to be
->>>>>>> c8edb199
+// ReconcileStackConfigMapRefs will update the named user-provided ConfigMaps to be
 // attached to the Stack by ownerReferences, when a list of Configuration
 // Resources are defined on the Stack template.
 //
@@ -332,11 +328,7 @@
 // running resources is also allowed, so the method checks for changes on the
 // ConfigurationResources to ensure all listed ConfigMaps are properly linked
 // to the Stack.
-<<<<<<< HEAD
-func (c *StackSetController) ReconcileStackConfigMaps(
-=======
 func (c *StackSetController) ReconcileStackConfigMapRefs(
->>>>>>> c8edb199
 	ctx context.Context,
 	stack *zv1.Stack,
 	updateObjMeta func(*metav1.ObjectMeta) *metav1.ObjectMeta,
@@ -350,15 +342,15 @@
 			return err
 		}
 
-		if err := c.ReconcileStackConfigMap(ctx, stack, rsc, updateObjMeta); err != nil {
-			return err
-		}
-	}
-
-	return nil
-}
-
-func (c *StackSetController) ReconcileStackConfigMap(
+		if err := c.ReconcileStackConfigMapRef(ctx, stack, rsc, updateObjMeta); err != nil {
+			return err
+		}
+	}
+
+	return nil
+}
+
+func (c *StackSetController) ReconcileStackConfigMapRef(
 	ctx context.Context,
 	stack *zv1.Stack,
 	rsc zv1.ConfigurationResourcesSpec,
@@ -402,11 +394,7 @@
 	return nil
 }
 
-<<<<<<< HEAD
-// ReconcileStackSecrets will update the named user-provided Secrets to be
-=======
-// ReconcileStackSecretRefs will update the named user-provided Secret to be
->>>>>>> c8edb199
+// ReconcileStackSecretRefs will update the named user-provided Secrets to be
 // attached to the Stack by ownerReferences, when a list of Configuration
 // Resources are defined on the Stack template.
 //
@@ -418,11 +406,7 @@
 // running resources is also allowed, so the method checks for changes on the
 // ConfigurationResources to ensure all listed Secrets are properly linked
 // to the Stack.
-<<<<<<< HEAD
-func (c *StackSetController) ReconcileStackSecrets(
-=======
 func (c *StackSetController) ReconcileStackSecretRefs(
->>>>>>> c8edb199
 	ctx context.Context,
 	stack *zv1.Stack,
 	updateObjMeta func(*metav1.ObjectMeta) *metav1.ObjectMeta,
@@ -436,15 +420,15 @@
 			return err
 		}
 
-		if err := c.ReconcileStackSecret(ctx, stack, rsc, updateObjMeta); err != nil {
-			return err
-		}
-	}
-
-	return nil
-}
-
-func (c *StackSetController) ReconcileStackSecret(ctx context.Context,
+		if err := c.ReconcileStackSecretRef(ctx, stack, rsc, updateObjMeta); err != nil {
+			return err
+		}
+	}
+
+	return nil
+}
+
+func (c *StackSetController) ReconcileStackSecretRef(ctx context.Context,
 	stack *zv1.Stack,
 	rsc zv1.ConfigurationResourcesSpec,
 	updateObjMeta func(*metav1.ObjectMeta) *metav1.ObjectMeta,
