package controller

import (
	"context"
	"fmt"
	"net/http"
	"runtime/debug"
	"strings"
	"sync"
	"time"

	"github.com/google/go-cmp/cmp"
	"github.com/google/go-cmp/cmp/cmpopts"
	"github.com/heptiolabs/healthcheck"
	"github.com/prometheus/client_golang/prometheus"
	log "github.com/sirupsen/logrus"
	rgv1 "github.com/szuecs/routegroup-client/apis/zalando.org/v1"
	zv1 "github.com/zalando-incubator/stackset-controller/pkg/apis/zalando.org/v1"
	"github.com/zalando-incubator/stackset-controller/pkg/clientset"
	"github.com/zalando-incubator/stackset-controller/pkg/core"
	"github.com/zalando-incubator/stackset-controller/pkg/recorder"
	"golang.org/x/sync/errgroup"
	v1 "k8s.io/api/core/v1"
	networking "k8s.io/api/networking/v1"
	"k8s.io/apimachinery/pkg/api/equality"
	"k8s.io/apimachinery/pkg/api/errors"
	"k8s.io/apimachinery/pkg/api/resource"
	metav1 "k8s.io/apimachinery/pkg/apis/meta/v1"
	"k8s.io/apimachinery/pkg/fields"
	"k8s.io/apimachinery/pkg/runtime"
	"k8s.io/apimachinery/pkg/types"
	"k8s.io/client-go/tools/cache"
	kube_record "k8s.io/client-go/tools/record"
)

const (
	PrescaleStacksAnnotationKey               = "alpha.stackset-controller.zalando.org/prescale-stacks"
	ResetHPAMinReplicasDelayAnnotationKey     = "alpha.stackset-controller.zalando.org/reset-hpa-min-replicas-delay"
	StacksetControllerControllerAnnotationKey = "stackset-controller.zalando.org/controller"
	ControllerLastUpdatedAnnotationKey        = "stackset-controller.zalando.org/updated-timestamp"
	TrafficSegmentsAnnotationKey              = "stackset-controller.zalando.org/use-traffic-segments"

	reasonFailedManageStackSet = "FailedManageStackSet"

	defaultResetMinReplicasDelay = 10 * time.Minute
)

var configurationResourceNameError = "ConfigurationResource name must be prefixed by Stack name. ConfigurationResource: %s, Stack: %s"

// StackSetController is the main controller. It watches for changes to
// stackset resources and starts and maintains other controllers per
// stackset resource.
type StackSetController struct {
	logger                      *log.Entry
	client                      clientset.Interface
	namespace                   string
	syncIngressAnnotations      []string
	controllerID                string
	backendWeightsAnnotationKey string
	clusterDomains              []string
	interval                    time.Duration
	stacksetEvents              chan stacksetEvent
	stacksetStore               map[types.UID]zv1.StackSet
	recorder                    kube_record.EventRecorder
	metricsReporter             *core.MetricsReporter
	HealthReporter              healthcheck.Handler
	routeGroupSupportEnabled    bool
	trafficSegmentsEnabled      bool
	annotatedTrafficSegments    bool
	ingressSourceSwitchTTL      time.Duration
	now                         func() string
	reconcileWorkers            int
	configMapSupportEnabled     bool
	secretSupportEnabled        bool
	sync.Mutex
}

type stacksetEvent struct {
	Deleted  bool
	StackSet *zv1.StackSet
}

// eventedError wraps an error that was already exposed as an event to the user
type eventedError struct {
	err error
}

func (ee *eventedError) Error() string {
	return ee.err.Error()
}

func now() string {
	return time.Now().Format(time.RFC3339)
}

// NewStackSetController initializes a new StackSetController.
func NewStackSetController(
	client clientset.Interface,
	namespace string,
	controllerID string,
	parallelWork int,
	backendWeightsAnnotationKey string,
	clusterDomains []string,
	registry prometheus.Registerer,
	interval time.Duration,
	routeGroupSupportEnabled bool,
	trafficSegmentsEnabled bool,
	annotatedTrafficSegments bool,
	syncIngressAnnotations []string,
	configMapSupportEnabled bool,
	secretSupportEnabled bool,
	ingressSourceSwitchTTL time.Duration,
) (*StackSetController, error) {
	metricsReporter, err := core.NewMetricsReporter(registry)
	if err != nil {
		return nil, err
	}

	return &StackSetController{
		logger:                      log.WithFields(log.Fields{"controller": "stackset"}),
		client:                      client,
		namespace:                   namespace,
		controllerID:                controllerID,
		backendWeightsAnnotationKey: backendWeightsAnnotationKey,
		clusterDomains:              clusterDomains,
		interval:                    interval,
		stacksetEvents:              make(chan stacksetEvent, 1),
		stacksetStore:               make(map[types.UID]zv1.StackSet),
		recorder:                    recorder.CreateEventRecorder(client),
		metricsReporter:             metricsReporter,
		HealthReporter:              healthcheck.NewHandler(),
		routeGroupSupportEnabled:    routeGroupSupportEnabled,
		trafficSegmentsEnabled:      trafficSegmentsEnabled,
		annotatedTrafficSegments:    annotatedTrafficSegments,
		syncIngressAnnotations:      syncIngressAnnotations,
		ingressSourceSwitchTTL:      ingressSourceSwitchTTL,
		configMapSupportEnabled:     configMapSupportEnabled,
		secretSupportEnabled:        secretSupportEnabled,
		now:                         now,
		reconcileWorkers:            parallelWork,
	}, nil
}

func (c *StackSetController) stacksetLogger(ssc *core.StackSetContainer) *log.Entry {
	return c.logger.WithFields(map[string]interface{}{
		"namespace": ssc.StackSet.Namespace,
		"stackset":  ssc.StackSet.Name,
	})
}

func (c *StackSetController) stackLogger(ssc *core.StackSetContainer, sc *core.StackContainer) *log.Entry {
	return c.logger.WithFields(map[string]interface{}{
		"namespace": ssc.StackSet.Namespace,
		"stackset":  ssc.StackSet.Name,
		"stack":     sc.Name(),
	})
}

// Run runs the main loop of the StackSetController. Before the loops it
// sets up a watcher to watch StackSet resources. The watch will send
// changes over a channel which is polled from the main loop.
func (c *StackSetController) Run(ctx context.Context) {
	var nextCheck time.Time

	// We're not alive if nextCheck is too far in the past
	c.HealthReporter.AddLivenessCheck("nextCheck", func() error {
		if time.Since(nextCheck) > 5*c.interval {
			return fmt.Errorf("nextCheck too old")
		}
		return nil
	})

	c.startWatch(ctx)

	http.HandleFunc("/healthz", c.HealthReporter.LiveEndpoint)

	nextCheck = time.Now().Add(-c.interval)

	for {
		select {
		case <-time.After(time.Until(nextCheck)):

			nextCheck = time.Now().Add(c.interval)

			stackSetContainers, err := c.collectResources(ctx)
			if err != nil {
				c.logger.Errorf("Failed to collect resources: %v", err)
				continue
			}

			var reconcileGroup errgroup.Group
			reconcileGroup.SetLimit(c.reconcileWorkers)
			for stackset, container := range stackSetContainers {
				container := container
				stackset := stackset

				reconcileGroup.Go(func() error {
					if _, ok := c.stacksetStore[stackset]; ok {
						err := c.ReconcileStackSet(ctx, container)
						if err != nil {
							c.stacksetLogger(container).Errorf("unable to reconcile a stackset: %v", err)
							return c.errorEventf(container.StackSet, reasonFailedManageStackSet, err)
						}
					}
					return nil
				})
			}

			err = reconcileGroup.Wait()
			if err != nil {
				c.logger.Errorf("Failed waiting for reconcilers: %v", err)
			}
			err = c.metricsReporter.Report(stackSetContainers)
			if err != nil {
				c.logger.Errorf("Failed reporting metrics: %v", err)
			}
		case e := <-c.stacksetEvents:
			stackset := *e.StackSet
			fixupStackSetTypeMeta(&stackset)

			// update/delete existing entry
			if _, ok := c.stacksetStore[stackset.UID]; ok {
				if e.Deleted || !c.hasOwnership(&stackset) {
					delete(c.stacksetStore, stackset.UID)
					continue
				}

				// update stackset entry
				c.stacksetStore[stackset.UID] = stackset
				continue
			}

			// check if stackset should be managed by the controller
			if !c.hasOwnership(&stackset) {
				continue
			}

			c.logger.Infof("Adding entry for StackSet %s/%s", stackset.Namespace, stackset.Name)
			c.stacksetStore[stackset.UID] = stackset
		case <-ctx.Done():
			c.logger.Info("Terminating main controller loop.")
			return
		}
	}
}

// injectSegmentAnnotation injects the traffic segment annotation if it's not
// already present.
//
// Only inject the traffic segment annotation if the controller has traffic
// segments enabled by default, i.e. doesn't matter if the StackSet has the
// segment annotation.
func (c *StackSetController) injectSegmentAnnotation(
	ctx context.Context,
	stackSet *zv1.StackSet,
) bool {
	if c.annotatedTrafficSegments {
		return false
	}

	if !c.trafficSegmentsEnabled {
		return false
	}

	if stackSet.Annotations[TrafficSegmentsAnnotationKey] == "true" {
		return false
	}

	stackSet.Annotations[TrafficSegmentsAnnotationKey] = "true"

	_, err := c.client.ZalandoV1().StackSets(
		stackSet.Namespace,
	).Update(
		ctx,
		stackSet,
		metav1.UpdateOptions{},
	)
	if err != nil {
		c.logger.Errorf(
			"Failed injecting segment annotation: %v",
			err,
		)
		return false
	}
	c.recorder.Eventf(
		stackSet,
		v1.EventTypeNormal,
		"UpdatedStackSet",
		"Updated StackSet %s. Injected %s annotation",
		stackSet.Name,
		TrafficSegmentsAnnotationKey,
	)

	return true
}

// collectResources collects resources for all stacksets at once and stores them per StackSet/Stack so that we don't
// overload the API requests with unnecessary requests
func (c *StackSetController) collectResources(ctx context.Context) (map[types.UID]*core.StackSetContainer, error) {
	stacksets := make(map[types.UID]*core.StackSetContainer, len(c.stacksetStore))
	for uid, stackset := range c.stacksetStore {
		stackset := stackset

		reconciler := core.TrafficReconciler(&core.SimpleTrafficReconciler{})

		// use prescaling logic if enabled with an annotation
		if _, ok := stackset.Annotations[PrescaleStacksAnnotationKey]; ok {
			resetDelay := defaultResetMinReplicasDelay
			if resetDelayValue, ok := getResetMinReplicasDelay(stackset.Annotations); ok {
				resetDelay = resetDelayValue
			}
			reconciler = &core.PrescalingTrafficReconciler{
				ResetHPAMinReplicasTimeout: resetDelay,
			}
		}

		stacksetContainer := core.NewContainer(&stackset, reconciler, c.backendWeightsAnnotationKey, c.clusterDomains)
		if c.trafficSegmentsEnabled || c.annotatedTrafficSegments {

			if stackset.Annotations[TrafficSegmentsAnnotationKey] == "true" {
				stacksetContainer.EnableSegmentTraffic()
				stacksetContainer.SynchronizeIngressAnnotations(
					c.syncIngressAnnotations,
				)
			}
		}
		stacksets[uid] = stacksetContainer
	}

	err := c.collectStacks(ctx, stacksets)
	if err != nil {
		return nil, err
	}

	err = c.collectIngresses(ctx, stacksets)
	if err != nil {
		return nil, err
	}

	if c.routeGroupSupportEnabled {
		err = c.collectRouteGroups(ctx, stacksets)
		if err != nil {
			return nil, err
		}
	}

	err = c.collectDeployments(ctx, stacksets)
	if err != nil {
		return nil, err
	}

	err = c.collectServices(ctx, stacksets)
	if err != nil {
		return nil, err
	}

	err = c.collectHPAs(ctx, stacksets)
	if err != nil {
		return nil, err
	}

	if c.configMapSupportEnabled {
		err = c.collectConfigMaps(ctx, stacksets)
		if err != nil {
			return nil, err
		}
	}

	if c.secretSupportEnabled {
		err = c.collectSecrets(ctx, stacksets)
		if err != nil {
			return nil, err
		}
	}

	return stacksets, nil
}

func (c *StackSetController) collectIngresses(ctx context.Context, stacksets map[types.UID]*core.StackSetContainer) error {
	ingresses, err := c.client.NetworkingV1().Ingresses(c.namespace).List(ctx, metav1.ListOptions{})

	if err != nil {
		return fmt.Errorf("failed to list Ingresses: %v", err)
	}

	for _, i := range ingresses.Items {
		ingress := i
		if uid, ok := getOwnerUID(ingress.ObjectMeta); ok {
			// stackset ingress
			if s, ok := stacksets[uid]; ok {
				s.Ingress = &ingress
				continue
			}

			// stack ingress
			for _, stackset := range stacksets {
				if s, ok := stackset.StackContainers[uid]; ok {
					if strings.HasSuffix(
						ingress.ObjectMeta.Name,
						core.SegmentSuffix,
					) {
						// Traffic Segment
						s.Resources.IngressSegment = &ingress
					} else {
						s.Resources.Ingress = &ingress
					}
					break
				}
			}
		}
	}
	return nil
}

func (c *StackSetController) collectRouteGroups(ctx context.Context, stacksets map[types.UID]*core.StackSetContainer) error {
	rgs, err := c.client.RouteGroupV1().RouteGroups(c.namespace).List(
		ctx,
		metav1.ListOptions{},
	)
	if err != nil {
		return fmt.Errorf("failed to list RouteGroups: %v", err)
	}

	for _, rg := range rgs.Items {
		routegroup := rg
		if uid, ok := getOwnerUID(routegroup.ObjectMeta); ok {
			// stackset routegroups
			if s, ok := stacksets[uid]; ok {
				s.RouteGroup = &routegroup
				continue
			}

			// stack routegroups
			for _, stackset := range stacksets {
				if s, ok := stackset.StackContainers[uid]; ok {
					if strings.HasSuffix(
						routegroup.ObjectMeta.Name,
						core.SegmentSuffix,
					) {
						// Traffic Segment
						s.Resources.RouteGroupSegment = &routegroup
					} else {
						s.Resources.RouteGroup = &routegroup
					}
					break
				}
			}
		}
	}
	return nil
}

func (c *StackSetController) collectStacks(ctx context.Context, stacksets map[types.UID]*core.StackSetContainer) error {
	stacks, err := c.client.ZalandoV1().Stacks(c.namespace).List(ctx, metav1.ListOptions{})
	if err != nil {
		return fmt.Errorf("failed to list Stacks: %v", err)
	}

	for _, stack := range stacks.Items {
		if uid, ok := getOwnerUID(stack.ObjectMeta); ok {
			if s, ok := stacksets[uid]; ok {
				stack := stack
				fixupStackTypeMeta(&stack)

				s.StackContainers[stack.UID] = &core.StackContainer{
					Stack: &stack,
				}
				continue
			}
		}
	}
	return nil
}

func (c *StackSetController) collectDeployments(ctx context.Context, stacksets map[types.UID]*core.StackSetContainer) error {
	deployments, err := c.client.AppsV1().Deployments(c.namespace).List(ctx, metav1.ListOptions{})
	if err != nil {
		return fmt.Errorf("failed to list Deployments: %v", err)
	}

	for _, d := range deployments.Items {
		deployment := d
		if uid, ok := getOwnerUID(deployment.ObjectMeta); ok {
			for _, stackset := range stacksets {
				if s, ok := stackset.StackContainers[uid]; ok {
					s.Resources.Deployment = &deployment
					break
				}
			}
		}
	}
	return nil
}

func (c *StackSetController) collectServices(ctx context.Context, stacksets map[types.UID]*core.StackSetContainer) error {
	services, err := c.client.CoreV1().Services(c.namespace).List(ctx, metav1.ListOptions{})
	if err != nil {
		return fmt.Errorf("failed to list Services: %v", err)
	}

Items:
	for _, s := range services.Items {
		service := s
		if uid, ok := getOwnerUID(service.ObjectMeta); ok {
			for _, stackset := range stacksets {
				if s, ok := stackset.StackContainers[uid]; ok {
					s.Resources.Service = &service
					continue Items
				}

				// service/HPA used to be owned by the deployment for some reason
				for _, stack := range stackset.StackContainers {
					if stack.Resources.Deployment != nil && stack.Resources.Deployment.UID == uid {
						stack.Resources.Service = &service
						continue Items
					}
				}
			}
		}
	}
	return nil
}

func (c *StackSetController) collectHPAs(ctx context.Context, stacksets map[types.UID]*core.StackSetContainer) error {
	hpas, err := c.client.AutoscalingV2().HorizontalPodAutoscalers(c.namespace).List(ctx, metav1.ListOptions{})
	if err != nil {
		return fmt.Errorf("failed to list HPAs: %v", err)
	}

Items:
	for _, h := range hpas.Items {
		hpa := h
		if uid, ok := getOwnerUID(hpa.ObjectMeta); ok {
			for _, stackset := range stacksets {
				if s, ok := stackset.StackContainers[uid]; ok {
					s.Resources.HPA = &hpa
					continue Items
				}

				// service/HPA used to be owned by the deployment for some reason
				for _, stack := range stackset.StackContainers {
					if stack.Resources.Deployment != nil && stack.Resources.Deployment.UID == uid {
						stack.Resources.HPA = &hpa
						continue Items
					}
				}
			}
		}
	}
	return nil
}

func (c *StackSetController) collectConfigMaps(ctx context.Context, stacksets map[types.UID]*core.StackSetContainer) error {
	configMaps, err := c.client.CoreV1().ConfigMaps(c.namespace).List(ctx, metav1.ListOptions{})
	if err != nil {
		return fmt.Errorf("failed to list ConfigMaps: %v", err)
	}

	for _, cm := range configMaps.Items {
		configMap := cm
		if uid, ok := getOwnerUID(configMap.ObjectMeta); ok {
			for _, stackset := range stacksets {
				if s, ok := stackset.StackContainers[uid]; ok {
					s.Resources.ConfigMaps = append(s.Resources.ConfigMaps, &configMap)
					break
				}
			}
		}
	}
	return nil
}

func (c *StackSetController) collectSecrets(ctx context.Context, stacksets map[types.UID]*core.StackSetContainer) error {
	secrets, err := c.client.CoreV1().Secrets(c.namespace).List(ctx, metav1.ListOptions{})
	if err != nil {
		return fmt.Errorf("failed to list Secrets: %v", err)
	}

	for _, sct := range secrets.Items {
		secret := sct
		if uid, ok := getOwnerUID(secret.ObjectMeta); ok {
			for _, stackset := range stacksets {
				if s, ok := stackset.StackContainers[uid]; ok {
					s.Resources.Secrets = append(s.Resources.Secrets, &secret)
					break
				}
			}
		}
	}
	return nil
}

func getOwnerUID(objectMeta metav1.ObjectMeta) (types.UID, bool) {
	if len(objectMeta.OwnerReferences) == 1 {
		return objectMeta.OwnerReferences[0].UID, true
	}
	return "", false
}

func (c *StackSetController) errorEventf(object runtime.Object, reason string, err error) error {
	switch err.(type) {
	case *eventedError:
		// already notified
		return err
	default:
		c.recorder.Eventf(
			object,
			v1.EventTypeWarning,
			reason,
			err.Error())
		return &eventedError{err: err}
	}
}

// hasOwnership returns true if the controller is the "owner" of the stackset.
// Whether it's owner is determined by the value of the
// 'stackset-controller.zalando.org/controller' annotation. If the value
// matches the controllerID then it owns it, or if the controllerID is
// "" and there's no annotation set.
func (c *StackSetController) hasOwnership(stackset *zv1.StackSet) bool {
	if stackset.Annotations != nil {
		if owner, ok := stackset.Annotations[StacksetControllerControllerAnnotationKey]; ok {
			return owner == c.controllerID
		}
	}
	return c.controllerID == ""
}

func (c *StackSetController) startWatch(ctx context.Context) {
	informer := cache.NewSharedIndexInformer(
		cache.NewListWatchFromClient(c.client.ZalandoV1().RESTClient(), "stacksets", c.namespace, fields.Everything()),
		&zv1.StackSet{},
		0, // skip resync
		cache.Indexers{},
	)

	informer.AddEventHandler(cache.ResourceEventHandlerFuncs{
		AddFunc:    c.add,
		UpdateFunc: c.update,
		DeleteFunc: c.del,
	})
	go informer.Run(ctx.Done())
	if !cache.WaitForCacheSync(ctx.Done(), informer.HasSynced) {
		c.logger.Errorf("Timed out waiting for caches to sync")
		return
	}
	c.logger.Info("Synced StackSet watcher")
}

func (c *StackSetController) add(obj interface{}) {
	stackset, ok := obj.(*zv1.StackSet)
	if !ok {
		return
	}

	c.logger.Infof("New StackSet added %s/%s", stackset.Namespace, stackset.Name)
	c.stacksetEvents <- stacksetEvent{
		StackSet: stackset.DeepCopy(),
	}
}

func (c *StackSetController) update(oldObj, newObj interface{}) {
	newStackset, ok := newObj.(*zv1.StackSet)
	if !ok {
		return
	}

	oldStackset, ok := oldObj.(*zv1.StackSet)
	if !ok {
		return
	}

	c.logger.Debugf("StackSet %s/%s changed: %s",
		newStackset.Namespace,
		newStackset.Name,
		cmp.Diff(oldStackset, newStackset, cmpopts.IgnoreUnexported(resource.Quantity{})),
	)

	c.logger.Infof("StackSet updated %s/%s", newStackset.Namespace, newStackset.Name)
	c.stacksetEvents <- stacksetEvent{
		StackSet: newStackset.DeepCopy(),
	}
}

func (c *StackSetController) del(obj interface{}) {
	stackset, ok := obj.(*zv1.StackSet)
	if !ok {
		return
	}

	c.logger.Infof("StackSet deleted %s/%s", stackset.Namespace, stackset.Name)
	c.stacksetEvents <- stacksetEvent{
		StackSet: stackset.DeepCopy(),
		Deleted:  true,
	}
}

func retryUpdate(updateFn func(retry bool) error) error {
	retry := false
	for {
		err := updateFn(retry)
		if err != nil {
			if errors.IsConflict(err) {
				retry = true
				continue
			}
			return err
		}
		return nil
	}
}

// ReconcileStatuses reconciles the statuses of StackSets and Stacks.
func (c *StackSetController) ReconcileStatuses(ctx context.Context, ssc *core.StackSetContainer) error {
	for _, sc := range ssc.StackContainers {
		stack := sc.Stack.DeepCopy()
		status := *sc.GenerateStackStatus()
		err := retryUpdate(func(retry bool) error {
			if retry {
				updated, err := c.client.ZalandoV1().Stacks(sc.Namespace()).Get(ctx, stack.Name, metav1.GetOptions{})
				if err != nil {
					return err
				}
				stack = updated
			}
			if !equality.Semantic.DeepEqual(status, stack.Status) {
				stack.Status = status
				_, err := c.client.ZalandoV1().Stacks(sc.Namespace()).UpdateStatus(ctx, stack, metav1.UpdateOptions{})
				return err
			}
			return nil
		})
		if err != nil {
			return c.errorEventf(sc.Stack, "FailedUpdateStackStatus", err)
		}
	}

	stackset := ssc.StackSet.DeepCopy()
	status := *ssc.GenerateStackSetStatus()
	err := retryUpdate(func(retry bool) error {
		if retry {
			updated, err := c.client.ZalandoV1().StackSets(ssc.StackSet.Namespace).Get(ctx, ssc.StackSet.Name, metav1.GetOptions{})
			if err != nil {
				return err
			}
			stackset = updated
		}
		if !equality.Semantic.DeepEqual(status, stackset.Status) {
			stackset.Status = status
			_, err := c.client.ZalandoV1().StackSets(ssc.StackSet.Namespace).UpdateStatus(ctx, stackset, metav1.UpdateOptions{})
			return err
		}
		return nil
	})
	if err != nil {
		return c.errorEventf(ssc.StackSet, "FailedUpdateStackSetStatus", err)
	}
	return nil
}

// ReconcileTrafficSegments updates the traffic segments according to the actual
// traffic weight of each stack.
//
// Returns the ordered list of Trafic Segments that need to be updated.
func (c *StackSetController) ReconcileTrafficSegments(
	ctx context.Context,
	ssc *core.StackSetContainer,
) ([]types.UID, error) {
	// Compute segments
	toUpdate, err := ssc.ComputeTrafficSegments()
	if err != nil {
		return nil, c.errorEventf(ssc.StackSet, "FailedManageSegments", err)
	}

	return toUpdate, nil
}

// CreateCurrentStack creates a new Stack object for the current stack, if needed
func (c *StackSetController) CreateCurrentStack(ctx context.Context, ssc *core.StackSetContainer) error {
	newStack, newStackVersion := ssc.NewStack()
	if newStack == nil {
		return nil
	}

	if c.configMapSupportEnabled || c.secretSupportEnabled {
		// ensure that ConfigurationResources are prefixed by Stack name.
		if err := validateAllConfigurationResourcesNames(newStack.Stack); err != nil {
			return err
		}
	}

	created, err := c.client.ZalandoV1().Stacks(newStack.Namespace()).Create(ctx, newStack.Stack, metav1.CreateOptions{})
	if err != nil {
		return err
	}
	fixupStackTypeMeta(created)

	c.recorder.Eventf(
		ssc.StackSet,
		v1.EventTypeNormal,
		"CreatedStack",
		"Created stack %s",
		newStack.Name(),
	)

	// Persist ObservedStackVersion in the status
	updated := ssc.StackSet.DeepCopy()
	updated.Status.ObservedStackVersion = newStackVersion

	result, err := c.client.ZalandoV1().StackSets(ssc.StackSet.Namespace).UpdateStatus(ctx, updated, metav1.UpdateOptions{})
	if err != nil {
		return err
	}
	fixupStackSetTypeMeta(result)
	ssc.StackSet = result

	ssc.StackContainers[created.UID] = &core.StackContainer{
		Stack:          created,
		PendingRemoval: false,
		Resources:      core.StackResources{},
	}
	return nil
}

// CleanupOldStacks deletes stacks that are no longer needed.
func (c *StackSetController) CleanupOldStacks(ctx context.Context, ssc *core.StackSetContainer) error {
	for _, sc := range ssc.StackContainers {
		if !sc.PendingRemoval {
			continue
		}

		stack := sc.Stack
		err := c.client.ZalandoV1().Stacks(stack.Namespace).Delete(ctx, stack.Name, metav1.DeleteOptions{})
		if err != nil {
			return c.errorEventf(ssc.StackSet, "FailedDeleteStack", err)
		}
		c.recorder.Eventf(
			ssc.StackSet,
			v1.EventTypeNormal,
			"DeletedExcessStack",
			"Deleted excess stack %s",
			stack.Name)
	}

	return nil
}

// AddUpdateStackSetIngress reconciles the Ingress but never deletes it, it returns the existing/new Ingress
func (c *StackSetController) AddUpdateStackSetIngress(ctx context.Context, stackset *zv1.StackSet, existing *networking.Ingress, routegroup *rgv1.RouteGroup, ingress *networking.Ingress) (*networking.Ingress, error) {
	// Ingress removed, handled outside
	if ingress == nil {
		return existing, nil
	}

	if existing == nil {
		if ingress.Annotations == nil {
			ingress.Annotations = make(map[string]string)
		}
		ingress.Annotations[ControllerLastUpdatedAnnotationKey] = c.now()

		createdIng, err := c.client.NetworkingV1().Ingresses(ingress.Namespace).Create(ctx, ingress, metav1.CreateOptions{})
		if err != nil {
			return nil, err
		}
		c.recorder.Eventf(
			stackset,
			v1.EventTypeNormal,
			"CreatedIngress",
			"Created Ingress %s",
			ingress.Name)
		return createdIng, nil
	}

	lastUpdateValue, existingHaveUpdateTimeStamp := existing.Annotations[ControllerLastUpdatedAnnotationKey]
	if existingHaveUpdateTimeStamp {
		delete(existing.Annotations, ControllerLastUpdatedAnnotationKey)
	}

	// Check if we need to update the Ingress
	if existingHaveUpdateTimeStamp && equality.Semantic.DeepDerivative(ingress.Spec, existing.Spec) &&
		equality.Semantic.DeepEqual(ingress.Annotations, existing.Annotations) &&
		equality.Semantic.DeepEqual(ingress.Labels, existing.Labels) {
		// add the annotation back after comparing
		existing.Annotations[ControllerLastUpdatedAnnotationKey] = lastUpdateValue
		return existing, nil
	}

	updated := existing.DeepCopy()
	updated.Spec = ingress.Spec
	if ingress.Annotations != nil {
		updated.Annotations = ingress.Annotations
	} else {
		updated.Annotations = make(map[string]string)
	}
	updated.Annotations[ControllerLastUpdatedAnnotationKey] = c.now()

	updated.Labels = ingress.Labels

	createdIngress, err := c.client.NetworkingV1().Ingresses(updated.Namespace).Update(ctx, updated, metav1.UpdateOptions{})
	if err != nil {
		return nil, err
	}
	c.recorder.Eventf(
		stackset,
		v1.EventTypeNormal,
		"UpdatedIngress",
		"Updated Ingress %s",
		ingress.Name)
	return createdIngress, nil
}

func (c *StackSetController) deleteIngress(ctx context.Context, stackset *zv1.StackSet, existing *networking.Ingress, routegroup *rgv1.RouteGroup) error {
	// Check if a routegroup exists and if so only delete if it has existed for more than ingressSourceWithTTL time.
	if stackset.Spec.RouteGroup != nil && c.routeGroupSupportEnabled {
		if routegroup == nil {
			c.logger.Infof("Not deleting Ingress %s yet, RouteGroup missing", existing.Name)
			return nil
		}
		timestamp, ok := routegroup.Annotations[ControllerLastUpdatedAnnotationKey]
		// The only scenario version we could think of for this is
		//  if the RouteGroup was created by an older version of StackSet Controller
		//  in that case, just wait until the RouteGroup has the annotation
		if !ok {
			c.logger.Infof("Not deleting Ingress %s yet, RouteGroup %s does not have the %s annotation yet", existing.Name, routegroup.Name, ControllerLastUpdatedAnnotationKey)
			return nil
		}

		if ready, err := resourceReady(timestamp, c.ingressSourceSwitchTTL); err != nil {
			c.logger.Infof("Not deleting Ingress %s yet, RouteGroup %s does not have a valid %s annotation yet", existing.Name, routegroup.Name, ControllerLastUpdatedAnnotationKey)
			return nil
		} else if !ready {
			c.logger.Infof("Not deleting Ingress %s yet, RouteGroup %s updated less than %s ago", existing.Name, routegroup.Name, c.ingressSourceSwitchTTL)
			return nil
		}
	}
	err := c.client.NetworkingV1().Ingresses(existing.Namespace).Delete(ctx, existing.Name, metav1.DeleteOptions{})
	if err != nil {
		return err
	}
	c.recorder.Eventf(
		stackset,
		v1.EventTypeNormal,
		"DeletedIngress",
		"Deleted Ingress %s",
		existing.Namespace)
	return nil
}

// AddUpdateStackSetRouteGroup reconciles the RouteGroup but never deletes it, it returns the existing/new RouteGroup
func (c *StackSetController) AddUpdateStackSetRouteGroup(ctx context.Context, stackset *zv1.StackSet, existing *rgv1.RouteGroup, ingress *networking.Ingress, rg *rgv1.RouteGroup) (*rgv1.RouteGroup, error) {
	// RouteGroup removed, handled outside
	if rg == nil {
		return existing, nil
	}

	// Create new RouteGroup
	if existing == nil {
		if rg.Annotations == nil {
			rg.Annotations = make(map[string]string)
		}
		rg.Annotations[ControllerLastUpdatedAnnotationKey] = c.now()

		createdRg, err := c.client.RouteGroupV1().RouteGroups(rg.Namespace).Create(ctx, rg, metav1.CreateOptions{})
		if err != nil {
			return nil, err
		}
		c.recorder.Eventf(
			stackset,
			v1.EventTypeNormal,
			"CreatedRouteGroup",
			"Created RouteGroup %s",
			rg.Name)
		return createdRg, nil
	}

	lastUpdateValue, existingHaveUpdateTimeStamp := existing.Annotations[ControllerLastUpdatedAnnotationKey]
	if existingHaveUpdateTimeStamp {
		delete(existing.Annotations, ControllerLastUpdatedAnnotationKey)
	}

	// Check if we need to update the RouteGroup
	if existingHaveUpdateTimeStamp && equality.Semantic.DeepDerivative(rg.Spec, existing.Spec) &&
		equality.Semantic.DeepEqual(rg.Annotations, existing.Annotations) &&
		equality.Semantic.DeepEqual(rg.Labels, existing.Labels) {
		// add the annotation back after comparing
		existing.Annotations[ControllerLastUpdatedAnnotationKey] = lastUpdateValue
		return existing, nil
	}

	updated := existing.DeepCopy()
	updated.Spec = rg.Spec
	if rg.Annotations != nil {
		updated.Annotations = rg.Annotations
	} else {
		updated.Annotations = make(map[string]string)
	}
	updated.Annotations[ControllerLastUpdatedAnnotationKey] = c.now()

	updated.Labels = rg.Labels

	createdRg, err := c.client.RouteGroupV1().RouteGroups(updated.Namespace).Update(ctx, updated, metav1.UpdateOptions{})
	if err != nil {
		return nil, err
	}
	c.recorder.Eventf(
		stackset,
		v1.EventTypeNormal,
		"UpdatedRouteGroup",
		"Updated RouteGroup %s",
		rg.Name)
	return createdRg, nil
}

func (c *StackSetController) deleteRouteGroup(ctx context.Context, stackset *zv1.StackSet, rg *rgv1.RouteGroup, ingress *networking.Ingress) error {
	// Check if an ingress exists and if so only delete if it has existed for more than ingressSourceWithTTL time.
	if stackset.Spec.Ingress != nil {
		if ingress == nil {
			c.logger.Infof("Not deleting RouteGroup %s yet, Ingress missing", rg.Name)
			return nil
		}
		timestamp, ok := ingress.Annotations[ControllerLastUpdatedAnnotationKey]
		// The only scenario version we could think of for this is
		//  if the RouteGroup was created by an older version of StackSet Controller
		//  in that case, just wait until the RouteGroup has the annotation
		if !ok {
			c.logger.Infof("Not deleting RouteGroup %s yet, Ingress %s does not have the %s annotation yet", rg.Name, ingress.Name, ControllerLastUpdatedAnnotationKey)
			return nil
		}

		if ready, err := resourceReady(timestamp, c.ingressSourceSwitchTTL); err != nil {
			c.logger.Infof("Not deleting RouteGroup %s yet, Ingress %s does not have a valid %s annotation yet", rg.Name, ingress.Name, ControllerLastUpdatedAnnotationKey)
			return nil
		} else if !ready {
			c.logger.Infof("Not deleting RouteGroup %s yet, Ingress %s updated less than %s ago", rg.Name, ingress.Name, c.ingressSourceSwitchTTL)
			return nil
		}
	}
	err := c.client.RouteGroupV1().RouteGroups(rg.Namespace).Delete(ctx, rg.Name, metav1.DeleteOptions{})
	if err != nil {
		return err
	}
	c.recorder.Eventf(
		stackset,
		v1.EventTypeNormal,
		"DeletedRouteGroup",
		"Deleted RouteGroup %s",
		rg.Namespace)
	return nil
}

func (c *StackSetController) ReconcileStackSetIngressSources(
	ctx context.Context,
	stackset *zv1.StackSet,
	existingIng *networking.Ingress,
	existingRg *rgv1.RouteGroup,
	generateIng func() (*networking.Ingress, error),
	generateRg func() (*rgv1.RouteGroup, error),
) error {
	ingress, err := generateIng()
	if err != nil {
		return c.errorEventf(stackset, "FailedManageIngress", err)
	}

	// opt-out existingIng creation in case we have an external entity creating existingIng
	appliedIng, err := c.AddUpdateStackSetIngress(ctx, stackset, existingIng, existingRg, ingress)
	if err != nil {
		return c.errorEventf(stackset, "FailedManageIngress", err)
	}

	rg, err := generateRg()
	if err != nil {
		return c.errorEventf(stackset, "FailedManageRouteGroup", err)
	}

	var appliedRg *rgv1.RouteGroup
	if c.routeGroupSupportEnabled {
		appliedRg, err = c.AddUpdateStackSetRouteGroup(ctx, stackset, existingRg, appliedIng, rg)
		if err != nil {
			return c.errorEventf(stackset, "FailedManageRouteGroup", err)
		}
	}

	// Ingress removed
	if ingress == nil {
		if existingIng != nil {
			err := c.deleteIngress(ctx, stackset, existingIng, appliedRg)
			if err != nil {
				return c.errorEventf(stackset, "FailedManageIngress", err)
			}
		}
	}

	// RouteGroup removed
	if rg == nil {
		if existingRg != nil {
			err := c.deleteRouteGroup(ctx, stackset, existingRg, appliedIng)
			if err != nil {
				return c.errorEventf(stackset, "FailedManageRouteGroup", err)
			}
		}
	}

	return nil
}

// convertToTrafficSegments removes the central ingress component of the
// StackSet, if and only if the StackSet already has traffic segments.
func (c *StackSetController) convertToTrafficSegments(
	ctx context.Context,
	ssc *core.StackSetContainer,
) error {
	if ssc.Ingress == nil && ssc.RouteGroup == nil {
		return nil
	}

	var ingTimestamp, rgTimestamp *metav1.Time
	for _, sc := range ssc.StackContainers {
		if sc.Stack.Spec.Ingress != nil && sc.Resources.IngressSegment == nil {
			c.logger.Warnf(
				"Not deleting Ingress %s, stack %s doesn't have a segment yet.",
				ssc.Ingress.Name,
				sc.Name(),
			)
			return nil
		}

		if sc.Stack.Spec.RouteGroup != nil && sc.Resources.RouteGroupSegment == nil {
			c.logger.Warnf(
				"Not deleting RouteGroup %s, stack %s doesn't have a segment yet.",
				ssc.RouteGroup.Name,
				sc.Name(),
			)
			return nil
		}

		// If we find stacks with a segment, we can delete the
		// central ingress resources.
		if ingTimestamp == nil && sc.Resources.IngressSegment != nil {
			ingTimestamp = &sc.Resources.IngressSegment.CreationTimestamp
		}

		if rgTimestamp == nil && sc.Resources.RouteGroupSegment != nil {
			rgTimestamp = &sc.Resources.RouteGroupSegment.CreationTimestamp
		}
	}

	if ingTimestamp != nil && ssc.Ingress != nil {
		if !resourceReadyTime(ingTimestamp.Time, c.ingressSourceSwitchTTL) {
			c.logger.Infof(
				"Not deleting Ingress %s, segments created less than %s ago",
				ssc.Ingress.Name,
				c.ingressSourceSwitchTTL,
			)
			return nil
		}

		err := c.client.NetworkingV1().Ingresses(ssc.Ingress.Namespace).Delete(
			ctx,
			ssc.Ingress.Name,
			metav1.DeleteOptions{},
		)
		if err != nil {
			return err
		}

		c.recorder.Eventf(
			ssc.StackSet,
			v1.EventTypeNormal,
			"DeletedIngress",
			"Deleted Ingress %s, StackSet conversion to traffic segments complete",
			ssc.Ingress.Namespace,
		)

		ssc.Ingress = nil
	}

	if rgTimestamp != nil && ssc.RouteGroup != nil {
		if !resourceReadyTime(rgTimestamp.Time, c.ingressSourceSwitchTTL) {
			c.logger.Infof(
				"Not deleting RouteGroup %s, segments created less than %s ago",
				ssc.RouteGroup.Name,
				c.ingressSourceSwitchTTL,
			)
			return nil
		}

		err := c.client.RouteGroupV1().RouteGroups(
			ssc.RouteGroup.Namespace,
		).Delete(
			ctx,
			ssc.RouteGroup.Name,
			metav1.DeleteOptions{},
		)
		if err != nil {
			return err
		}

		c.recorder.Eventf(
			ssc.RouteGroup,
			v1.EventTypeNormal,
			"DeletedRouteGroup",
			"Deleted RouteGroup %s, StackSet conversion to traffic segments complete",
			ssc.RouteGroup.Namespace,
		)

		ssc.RouteGroup = nil
	}

	return nil
}

// ReconcileStackSetResources reconciles the central Ingress and/or RouteGroup
// of the specified StackSet.
//
// If the StackSet supports traffic segments, the controller won't reconcile the
// central ingress resources. This method is deprecated and will be removed in
// the future.
func (c *StackSetController) ReconcileStackSetResources(ctx context.Context, ssc *core.StackSetContainer) error {
	if !ssc.SupportsSegmentTraffic() {
		err := c.ReconcileStackSetIngressSources(
			ctx,
			ssc.StackSet,
			ssc.Ingress,
			ssc.RouteGroup,
			ssc.GenerateIngress,
			ssc.GenerateRouteGroup,
		)
		if err != nil {
			return err
		}
	} else {
		// Convert StackSet to traffic segments, if needed
		err := c.convertToTrafficSegments(ctx, ssc)
		if err != nil {
			return err
		}
	}

	trafficChanges := ssc.TrafficChanges()
	if len(trafficChanges) != 0 {
		var changeMessages []string
		for _, change := range trafficChanges {
			changeMessages = append(changeMessages, change.String())
		}

		c.recorder.Eventf(
			ssc.StackSet,
			v1.EventTypeNormal,
			"TrafficSwitched",
			"Switched traffic: %s",
			strings.Join(changeMessages, ", "))
	}

	return nil
}

func (c *StackSetController) ReconcileStackSetDesiredTraffic(ctx context.Context, existing *zv1.StackSet, generateUpdated func() []*zv1.DesiredTraffic) error {
	updatedTraffic := generateUpdated()

	if equality.Semantic.DeepEqual(existing.Spec.Traffic, updatedTraffic) {
		return nil
	}

	updated := existing.DeepCopy()
	updated.Spec.Traffic = updatedTraffic

	_, err := c.client.ZalandoV1().StackSets(updated.Namespace).Update(ctx, updated, metav1.UpdateOptions{})
	if err != nil {
		return err
	}
	c.recorder.Eventf(
		updated,
		v1.EventTypeNormal,
		"UpdatedStackSet",
		"Updated StackSet %s",
		updated.Name)
	return nil
}

func (c *StackSetController) ReconcileStackResources(ctx context.Context, ssc *core.StackSetContainer, sc *core.StackContainer) error {
	err := c.ReconcileStackIngress(ctx, sc.Stack, sc.Resources.Ingress, sc.GenerateIngress)
	if err != nil {
		return c.errorEventf(sc.Stack, "FailedManageIngress", err)
	}

	// This is to support both central and segment-based traffic.
	if ssc.SupportsSegmentTraffic() {
		err = c.ReconcileStackIngress(
			ctx,
			sc.Stack,
			sc.Resources.IngressSegment,
			sc.GenerateIngressSegment,
		)
		if err != nil {
			return c.errorEventf(sc.Stack, "FailedManageIngressSegment", err)
		}
	}

	if c.routeGroupSupportEnabled {
		err = c.ReconcileStackRouteGroup(ctx, sc.Stack, sc.Resources.RouteGroup, sc.GenerateRouteGroup)
		if err != nil {
			return c.errorEventf(sc.Stack, "FailedManageRouteGroup", err)
		}

		// This is to support both central and segment-based traffic.
		if ssc.SupportsSegmentTraffic() {
			err = c.ReconcileStackRouteGroup(
				ctx,
				sc.Stack,
				sc.Resources.RouteGroupSegment,
				sc.GenerateRouteGroupSegment,
			)
			if err != nil {
				return c.errorEventf(
					sc.Stack,
					"FailedManageRouteGroupSegment",
					err,
				)
			}
		}
	}

	if c.configMapSupportEnabled {
<<<<<<< HEAD
		err := c.ReconcileStackConfigMaps(ctx, sc.Stack, sc.UpdateObjectMeta)
=======
		err = c.ReconcileStackConfigMapRefs(ctx, sc.Stack, sc.Resources.ConfigMaps, sc.UpdateObjectMeta)
>>>>>>> c8edb199
		if err != nil {
			return c.errorEventf(sc.Stack, "FailedManageConfigMapRefs", err)
		}
	}

	if c.secretSupportEnabled {
<<<<<<< HEAD
		err := c.ReconcileStackSecrets(ctx, sc.Stack, sc.UpdateObjectMeta)
=======
		err := c.ReconcileStackSecretRefs(ctx, sc.Stack, sc.Resources.Secrets, sc.UpdateObjectMeta)
>>>>>>> c8edb199
		if err != nil {
			return c.errorEventf(sc.Stack, "FailedManageSecretRefs", err)
		}
	}

	err = c.ReconcileStackDeployment(ctx, sc.Stack, sc.Resources.Deployment, sc.GenerateDeployment)
	if err != nil {
		return c.errorEventf(sc.Stack, "FailedManageDeployment", err)
	}

	hpaGenerator := sc.GenerateHPA
	if ssc.SupportsSegmentTraffic() {
		hpaGenerator = sc.GenerateHPAToSegment
	}
	err = c.ReconcileStackHPA(ctx, sc.Stack, sc.Resources.HPA, hpaGenerator)
	if err != nil {
		return c.errorEventf(sc.Stack, "FailedManageHPA", err)
	}

	err = c.ReconcileStackService(ctx, sc.Stack, sc.Resources.Service, sc.GenerateService)
	if err != nil {
		return c.errorEventf(sc.Stack, "FailedManageService", err)
	}

	return nil
}

// ReconcileStackSet reconciles all the things from a stackset
func (c *StackSetController) ReconcileStackSet(ctx context.Context, container *core.StackSetContainer) (err error) {
	defer func() {
		if r := recover(); r != nil {
			c.metricsReporter.ReportPanic()
			c.stacksetLogger(container).Errorf("Encountered a panic while processing a stackset: %v\n%s", r, debug.Stack())
			err = fmt.Errorf("panic: %v", r)
		}
	}()

	if c.injectSegmentAnnotation(ctx, container.StackSet) {
		// Reconciler handles StackSet in the next loop
		return nil
	}

	// Create current stack, if needed. Proceed on errors.
	err = c.CreateCurrentStack(ctx, container)
	if err != nil {
		err = c.errorEventf(container.StackSet, "FailedCreateStack", err)
		c.stacksetLogger(container).Errorf("Unable to create stack: %v", err)
	}

	// Update statuses from external resources (ingresses, deployments, etc). Abort on errors.
	err = container.UpdateFromResources()
	if err != nil {
		return err
	}

	// Update the stacks with the currently selected traffic reconciler. Proceed on errors.
	err = container.ManageTraffic(time.Now())
	if err != nil {
		c.stacksetLogger(container).Errorf("Traffic reconciliation failed: %v", err)
		c.recorder.Eventf(
			container.StackSet,
			v1.EventTypeWarning,
			"TrafficNotSwitched",
			"Failed to switch traffic: "+err.Error())
	}

	// Mark stacks that should be removed
	container.MarkExpiredStacks()

	segsInOrder := []types.UID{}
	// This is to support both central and segment-based traffic.
	if container.SupportsSegmentTraffic() {
		// Update traffic segments. Proceed on errors.
		segsInOrder, err = c.ReconcileTrafficSegments(ctx, container)
		if err != nil {
			err = c.errorEventf(
				container.StackSet,
				reasonFailedManageStackSet,
				err,
			)
			c.stacksetLogger(container).Errorf(
				"Unable to reconcile traffic segments: %v",
				err,
			)
		}
	}

	// Reconcile stack resources. Proceed on errors.
	reconciledStacks := map[types.UID]bool{}
	for _, id := range segsInOrder {
		reconciledStacks[id] = true
		sc := container.StackContainers[id]
		err = c.ReconcileStackResources(ctx, container, sc)
		if err != nil {
			err = c.errorEventf(sc.Stack, "FailedManageStack", err)
			c.stackLogger(container, sc).Errorf(
				"Unable to reconcile stack resources: %v",
				err,
			)
		}
	}

	for k, sc := range container.StackContainers {
		if reconciledStacks[k] {
			continue
		}

		err = c.ReconcileStackResources(ctx, container, sc)
		if err != nil {
			err = c.errorEventf(sc.Stack, "FailedManageStack", err)
			c.stackLogger(container, sc).Errorf("Unable to reconcile stack resources: %v", err)
		}
	}

	// Reconcile stackset resources (update ingress and/or routegroups). Proceed on errors.
	err = c.ReconcileStackSetResources(ctx, container)
	if err != nil {
		err = c.errorEventf(container.StackSet, reasonFailedManageStackSet, err)
		c.stacksetLogger(container).Errorf("Unable to reconcile stackset resources: %v", err)
	}

	// Reconcile desired traffic in the stackset. Proceed on errors.
	err = c.ReconcileStackSetDesiredTraffic(ctx, container.StackSet, container.GenerateStackSetTraffic)
	if err != nil {
		err = c.errorEventf(container.StackSet, reasonFailedManageStackSet, err)
		c.stacksetLogger(container).Errorf("Unable to reconcile stackset traffic: %v", err)
	}

	// Delete old stacks. Proceed on errors.
	err = c.CleanupOldStacks(ctx, container)
	if err != nil {
		err = c.errorEventf(container.StackSet, reasonFailedManageStackSet, err)
		c.stacksetLogger(container).Errorf("Unable to delete old stacks: %v", err)
	}

	// Update statuses.
	err = c.ReconcileStatuses(ctx, container)
	if err != nil {
		return err
	}

	return nil
}

// getResetMinReplicasDelay parses and returns the reset delay if set in the
// stackset annotation.
func getResetMinReplicasDelay(annotations map[string]string) (time.Duration, bool) {
	resetDelayStr, ok := annotations[ResetHPAMinReplicasDelayAnnotationKey]
	if !ok {
		return 0, false
	}
	resetDelay, err := time.ParseDuration(resetDelayStr)
	if err != nil {
		return 0, false
	}
	return resetDelay, true
}

func fixupStackSetTypeMeta(stackset *zv1.StackSet) {
	// set TypeMeta manually because of this bug:
	// https://github.com/kubernetes/client-go/issues/308
	stackset.APIVersion = core.APIVersion
	stackset.Kind = core.KindStackSet
}

func fixupStackTypeMeta(stack *zv1.Stack) {
	// set TypeMeta manually because of this bug:
	// https://github.com/kubernetes/client-go/issues/308
	stack.APIVersion = core.APIVersion
	stack.Kind = core.KindStack
}

func resourceReady(timestamp string, ttl time.Duration) (bool, error) {
	resourceLastUpdated, err := time.Parse(time.RFC3339, timestamp)
	if err != nil {
		// wait until there's a valid timestamp on the annotation
		return false, err
	}

	return resourceReadyTime(resourceLastUpdated, ttl), nil
}

func resourceReadyTime(timestamp time.Time, ttl time.Duration) bool {
	if !timestamp.IsZero() && time.Since(timestamp) > ttl {
		return true
	}

	return false
}

// validateConfigurationResourcesNames returns an error if any ConfigurationResource
// name is not prefixed by Stack name.
func validateAllConfigurationResourcesNames(stack *zv1.Stack) error {
	for _, rsc := range stack.Spec.ConfigurationResources {
		if err := validateConfigurationResourceName(stack.Name, rsc.GetName()); err != nil {
			return err
		}
	}
	return nil
}

// validateConfigurationResourceName returns an error if specific resource
// name is not prefixed by Stack name.
func validateConfigurationResourceName(stack string, rsc string) error {
	if !strings.HasPrefix(rsc, stack) {
		return fmt.Errorf(configurationResourceNameError, rsc, stack)
	}
	return nil
}<|MERGE_RESOLUTION|>--- conflicted
+++ resolved
@@ -1321,22 +1321,14 @@
 	}
 
 	if c.configMapSupportEnabled {
-<<<<<<< HEAD
-		err := c.ReconcileStackConfigMaps(ctx, sc.Stack, sc.UpdateObjectMeta)
-=======
-		err = c.ReconcileStackConfigMapRefs(ctx, sc.Stack, sc.Resources.ConfigMaps, sc.UpdateObjectMeta)
->>>>>>> c8edb199
+		err := c.ReconcileStackConfigMapRefs(ctx, sc.Stack, sc.UpdateObjectMeta)
 		if err != nil {
 			return c.errorEventf(sc.Stack, "FailedManageConfigMapRefs", err)
 		}
 	}
 
 	if c.secretSupportEnabled {
-<<<<<<< HEAD
-		err := c.ReconcileStackSecrets(ctx, sc.Stack, sc.UpdateObjectMeta)
-=======
-		err := c.ReconcileStackSecretRefs(ctx, sc.Stack, sc.Resources.Secrets, sc.UpdateObjectMeta)
->>>>>>> c8edb199
+		err := c.ReconcileStackSecretRefs(ctx, sc.Stack, sc.UpdateObjectMeta)
 		if err != nil {
 			return c.errorEventf(sc.Stack, "FailedManageSecretRefs", err)
 		}
