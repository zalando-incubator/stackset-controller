package core

import (
	"errors"
	"fmt"
	"math"
	"regexp"
	"sort"
	"strconv"
	"time"

	rgv1 "github.com/szuecs/routegroup-client/apis/zalando.org/v1"
	zv1 "github.com/zalando-incubator/stackset-controller/pkg/apis/zalando.org/v1"
	appsv1 "k8s.io/api/apps/v1"
	autoscaling "k8s.io/api/autoscaling/v2"
	v1 "k8s.io/api/core/v1"
	networking "k8s.io/api/networking/v1"
	"k8s.io/apimachinery/pkg/types"
	"k8s.io/apimachinery/pkg/util/intstr"
)

const (
	defaultVersion             = "default"
	defaultStackLifecycleLimit = 10
	defaultScaledownTTL        = 300 * time.Second
)

var (
	tsRe = regexp.MustCompile(`TrafficSegment\((?P<Low>.*?), (?P<High>.*?)\)`)
)

// StackSetContainer is a container for storing the full state of a StackSet
// including the sub-resources which are part of the StackSet. It represents a
// snapshot of the resources currently in the Cluster. This includes an
// optional Ingress resource as well as the current Traffic distribution. It
// also contains a set of StackContainers which represents the full state of
// the individual Stacks part of the StackSet.
type StackSetContainer struct {
	StackSet *zv1.StackSet

	// StackContainers is a set of stacks belonging to the StackSet
	// including the Stack sub resources like Deployments and Services.
	StackContainers map[types.UID]*StackContainer

	// Ingress defines the current Ingress resource belonging to the
	// StackSet. This is a reference to the actual resource while
	// `StackSet.Spec.Ingress` defines the ingress configuration specified
	// by the user on the StackSet.
	Ingress *networking.Ingress

	// RouteGroups defines the current RouteGroup resource belonging to the
	// StackSet. This is a reference to the actual resource while
	// `StackSet.Spec.RouteGroup` defines the route group configuration
	// specified by the user on the StackSet.
	RouteGroup *rgv1.RouteGroup

	// TrafficReconciler is the reconciler implementation used for
	// switching traffic between stacks. E.g. for prescaling stacks before
	// switching traffic.
	TrafficReconciler TrafficReconciler

	// ExternalIngressBackendPort defines the backendPort mapping
	// if an external entity creates ingress objects for us. The
	// Ingress of stackset should be nil in this case.
	externalIngressBackendPort *intstr.IntOrString

	// backendWeightsAnnotationKey to store the runtime decision
	// which annotation is used, defaults to
	// traffic.DefaultBackendWeightsAnnotationKey
	backendWeightsAnnotationKey string

	// clusterDomains stores the main domain names of the cluster;
	// per-stack ingress hostnames are not generated for names outside of them
	clusterDomains []string
}

// StackContainer is a container for storing the full state of a Stack
// including all the managed sub-resources. This includes the Stack resource
// itself and all the sub resources like Deployment, HPA and Service.
type StackContainer struct {
	// Stack represents the desired state of the stack, updated by the reconciliation logic
	Stack *zv1.Stack

	// PendingRemoval is set to true if the stack should be deleted
	PendingRemoval bool

	// Resources contains Kubernetes entities for the Stack's resources (Deployment, Ingress, etc)
	Resources StackResources

	// Fields from the parent stackset
	stacksetName   string
	scaledownTTL   time.Duration
	clusterDomains []string

	// Fields from the stack itself. If not present in the stack, default to
	// fields from the parent stackset
	ingressSpec    *zv1.StackSetIngressSpec
	routeGroupSpec *zv1.RouteGroupSpec
	backendPort    *intstr.IntOrString

	// Fields from the stack itself, with some defaults applied
	stackReplicas int32

	// Fields from the stack resources

	// Set to true only if all related resources have been updated according to the latest stack version
	resourcesUpdated bool

	// Current number of replicas that the deployment is expected to have, from Deployment.spec
	deploymentReplicas int32

	// Current number of replicas that the deployment has, from Deployment.status
	createdReplicas int32

	// Current number of replicas that the deployment has, from Deployment.status
	readyReplicas int32

	// Current number of up-to-date replicas that the deployment has, from Deployment.status
	updatedReplicas int32

	// Traffic & scaling
	currentActualTrafficWeight     float64
	actualTrafficWeight            float64
	desiredTrafficWeight           float64
	noTrafficSince                 time.Time
	prescalingActive               bool
	prescalingReplicas             int32
	prescalingDesiredTrafficWeight float64
	prescalingLastTrafficIncrease  time.Time
	minReadyPercent                float64
}

// TrafficChange contains information about a traffic change event
type TrafficChange struct {
	StackName        string
	OldTrafficWeight float64
	NewTrafficWeight float64
}

type TrafficSegment struct {
	id                types.UID
	lowerLimit        float64
	upperLimit        float64
	IngressSegment    *networking.Ingress
	RouteGroupSegment *rgv1.RouteGroup
}

func (t *TrafficSegment) size() float64 {
	return t.upperLimit - t.lowerLimit
}

func (tc TrafficChange) String() string {
	return fmt.Sprintf("%s: %.1f%% to %.1f%%", tc.StackName, tc.OldTrafficWeight, tc.NewTrafficWeight)
}

func (sc *StackContainer) HasBackendPort() bool {
	return sc.backendPort != nil
}

func (sc *StackContainer) HasTraffic() bool {
	return sc.actualTrafficWeight > 0 || sc.desiredTrafficWeight > 0
}

func (sc *StackContainer) IsReady() bool {
	// Calculate minimum required replicas for the Deployment to be considered ready
	minRequiredReplicas := int32(math.Ceil(float64(sc.deploymentReplicas) * sc.minReadyPercent))

	// Stacks are considered ready when all subresources have been updated
	// and the minimum ready percentage is hit on and replicas
	return (sc.resourcesUpdated && sc.deploymentReplicas > 0 &&
		minRequiredReplicas <= sc.updatedReplicas &&
		minRequiredReplicas <= sc.readyReplicas)
}

func (sc *StackContainer) MaxReplicas() int32 {
	if sc.Stack.Spec.StackSpec.Autoscaler != nil {
		return sc.Stack.Spec.StackSpec.Autoscaler.MaxReplicas
	}
	return math.MaxInt32
}

func (sc *StackContainer) IsAutoscaled() bool {
	return sc.Stack.Spec.StackSpec.Autoscaler != nil
}

func (sc *StackContainer) ScaledDown() bool {
	if sc.HasTraffic() {
		return false
	}
	return !sc.noTrafficSince.IsZero() && time.Since(sc.noTrafficSince) > sc.scaledownTTL
}

func (sc *StackContainer) Name() string {
	return sc.Stack.Name
}

func (sc *StackContainer) Namespace() string {
	return sc.Stack.Namespace
}

// GetSegmentLimits returns the lower and upper limits of the Segment assigned
// to the Stack.
func (sc *StackContainer) GetSegmentLimits() (float64, float64, error) {
	switch {
	case sc.Resources.IngressSegment != nil:
		preds := sc.Resources.IngressSegment.Annotations[IngressPredicateKey]
		if preds == "" {
			return -1.0, -1.0, fmt.Errorf("%s: predicates not found", sc.Name())
		}

		vals := tsRe.FindStringSubmatch(preds)
		if len(vals) != 3 {
			return -1.0, -1.0, fmt.Errorf(
				"%s: invalid TrafficSegment annotation",
				sc.Name(),
			)
		}

		low, err := strconv.ParseFloat(vals[1], 64)
		if err != nil {
			return -1.0, -1.0, err
		}

		high, err := strconv.ParseFloat(vals[2], 64)
		if err != nil {
			return -1.0, -1.0, err
		}

		return low, high, nil

	case sc.Resources.RouteGroupSegment != nil:
		for _, r := range sc.Resources.RouteGroupSegment.Spec.Routes {
			for _, p := range r.Predicates {
				vals := tsRe.FindStringSubmatch(p)
				if len(vals) == 3 {
					low, err := strconv.ParseFloat(vals[1], 64)
					if err != nil {
						return -1.0, -1.0, err
					}

					high, err := strconv.ParseFloat(vals[2], 64)
					if err != nil {
						return -1.0, -1.0, err
					}

					return low, high, nil
				}
			}
		}

		return -1.0, -1.0, fmt.Errorf("%s: TrafficSegment not found", sc.Name())

	default:
		return -1.0, -1.0, nil
	}
}

// SetSegmentLimits assigns the provided limits to the traffic segment of the
// StackContainer. Returns the updated segment resource.
func (sc *StackContainer) SetSegmentLimits(low, high float64) (
	*networking.Ingress,
	*rgv1.RouteGroup,
	error,
) {
	if low > high {
		return nil, nil, errors.New(
			"lower limit cannot be greater than lowr limit",
		)
	}

	var ingressRes *networking.Ingress
	var rgRes *rgv1.RouteGroup

	switch {
	case sc.Resources.IngressSegment != nil:
		preds := sc.Resources.IngressSegment.Annotations[IngressPredicateKey]
		if preds == "" {
			return nil, nil, fmt.Errorf(
				"%s: predicates not found",
				sc.Name(),
			)
		}

		newPreds := tsRe.ReplaceAllString(
			preds,
			fmt.Sprintf("TrafficSegment(%.2f, %.2f)", low, high),
		)

		sc.Resources.IngressSegment.Annotations[IngressPredicateKey] = newPreds
		ingressRes = sc.Resources.IngressSegment

	case sc.Resources.RouteGroupSegment != nil:
		for _, r := range sc.Resources.RouteGroupSegment.Spec.Routes {
			for i, p := range r.Predicates {
				if tsRe.MatchString(p) {
					r.Predicates[i] = fmt.Sprintf(
						"TrafficSegment(%.2f, %.2f)",
						low,
						high,
					)
					break
				}
			}
		}

		rgRes = sc.Resources.RouteGroupSegment
	}

	return ingressRes, rgRes, nil
}

// StackResources describes the resources of a stack.
type StackResources struct {
	Deployment        *appsv1.Deployment
	HPA               *autoscaling.HorizontalPodAutoscaler
	Service           *v1.Service
	Ingress           *networking.Ingress
	IngressSegment    *networking.Ingress
	RouteGroup        *rgv1.RouteGroup
	RouteGroupSegment *rgv1.RouteGroup
}

func NewContainer(stackset *zv1.StackSet, reconciler TrafficReconciler, backendWeightsAnnotationKey string, clusterDomains []string) *StackSetContainer {
	return &StackSetContainer{
		StackSet:                    stackset,
		StackContainers:             map[types.UID]*StackContainer{},
		TrafficReconciler:           reconciler,
		backendWeightsAnnotationKey: backendWeightsAnnotationKey,
		clusterDomains:              clusterDomains,
	}
}

func (ssc *StackSetContainer) stackByName(name string) *StackContainer {
	for _, container := range ssc.StackContainers {
		if container.Name() == name {
			return container
		}
	}
	return nil
}

// updateDesiredTraffic gets desired from stackset spec
// and populates it to stack containers
func (ssc *StackSetContainer) updateDesiredTraffic() error {
	weights := make(map[string]float64)

	for _, desiredTraffic := range ssc.StackSet.Spec.Traffic {
		weights[desiredTraffic.StackName] = desiredTraffic.Weight
	}

	// filter stacks and normalize weights
	stacksetNames := make(map[string]struct{})
	for _, sc := range ssc.StackContainers {
		stacksetNames[sc.Name()] = struct{}{}
	}
	for name := range weights {
		if _, ok := stacksetNames[name]; !ok {
			delete(weights, name)
		}
	}

	if !allZero(weights) {
		normalizeWeights(weights)
	}

	// save values in stack containers
	for _, container := range ssc.StackContainers {
		container.desiredTrafficWeight = weights[container.Name()]
	}

	return nil
}

// updateActualTraffic gets actual from stackset status
// and populates it to stack containers
func (ssc *StackSetContainer) updateActualTraffic() error {
	weights := make(map[string]float64)
	for _, actualTraffic := range ssc.StackSet.Status.Traffic {
		weights[actualTraffic.ServiceName] = actualTraffic.Weight
	}

	// filter stacks and normalize weights
	stacksetNames := make(map[string]struct{})
	for _, sc := range ssc.StackContainers {
		stacksetNames[sc.Name()] = struct{}{}
	}
	for name := range weights {
		if _, ok := stacksetNames[name]; !ok {
			delete(weights, name)
		}
	}
	if !allZero(weights) {
		normalizeWeights(weights)
	}

	// save values in stack containers
	for _, container := range ssc.StackContainers {
		container.actualTrafficWeight = weights[container.Name()]
		container.currentActualTrafficWeight = weights[container.Name()]
	}

	return nil
}

// UpdateFromResources populates stack state information (e.g. replica counts or
// traffic) from related resources
func (ssc *StackSetContainer) UpdateFromResources() error {
	if len(ssc.StackContainers) == 0 {
		return nil
	}

	backendPort, err := findBackendPort(
		ssc.StackSet.Spec.Ingress,
		ssc.StackSet.Spec.RouteGroup,
		ssc.StackSet.Spec.ExternalIngress,
	)
	if err != nil {
		return err
	}

	// if backendPort is not defined from Ingress or Routegroup fall back
	// to externalIngress if defined
	if ssc.StackSet.Spec.ExternalIngress != nil {
		ssc.externalIngressBackendPort = backendPort
	}

	var scaledownTTL time.Duration
	if ssc.StackSet.Spec.StackLifecycle.ScaledownTTLSeconds == nil {
		scaledownTTL = defaultScaledownTTL
	} else {
		scaledownTTL = time.Duration(*ssc.StackSet.Spec.StackLifecycle.ScaledownTTLSeconds) * time.Second
	}

	for _, sc := range ssc.StackContainers {
		sc.stacksetName = ssc.StackSet.Name
		sc.ingressSpec = ssc.StackSet.Spec.Ingress
		sc.backendPort = backendPort
		sc.routeGroupSpec = ssc.StackSet.Spec.RouteGroup
		sc.scaledownTTL = scaledownTTL
		sc.clusterDomains = ssc.clusterDomains
		err := sc.overrideParentResources()
		if err != nil {
			return err
		}

		sc.updateFromResources()
	}

	// only populate traffic if traffic management is enabled
	if ssc.StackSet.Spec.Ingress != nil ||
		ssc.StackSet.Spec.RouteGroup != nil ||
		ssc.StackSet.Spec.ExternalIngress != nil {

		err := ssc.updateDesiredTraffic()
		if err != nil {
			return err
		}
		return ssc.updateActualTraffic()
	}

	return nil
}

func (ssc *StackSetContainer) TrafficChanges() []TrafficChange {
	var result []TrafficChange

	for _, sc := range ssc.StackContainers {
		oldWeight := sc.currentActualTrafficWeight
		newWeight := sc.actualTrafficWeight

		if oldWeight != newWeight {
			result = append(result, TrafficChange{
				StackName:        sc.Name(),
				OldTrafficWeight: oldWeight,
				NewTrafficWeight: newWeight,
			})
		}
	}

	sort.Slice(result, func(i, j int) bool {
		return result[i].StackName < result[j].StackName
	})
	return result
}

<<<<<<< HEAD
// ComputeTrafficSegments computes the stack segments to fulfill the actual
// traffic configured in the main StackSet. Returns the updated resources.
func (ssc *StackSetContainer) ComputeTrafficSegments() (
	[]TrafficSegment,
	error,
) {
	segments := []TrafficSegment{}
	growing := []TrafficSegment{}
	shrinking := []TrafficSegment{}
	existingStacks := map[types.UID]bool{}
	newWeights := map[types.UID]float64{}

	// First gather stacks with updated weights and current active segments.
	for uid, sc := range ssc.StackContainers {
		if sc.actualTrafficWeight > 0 {
			newWeights[uid] = sc.actualTrafficWeight / 100.0
		}

		lower, upper, err := sc.GetSegmentLimits()
		if err != nil {
			return nil, err
		}

		// Only consider active segments.
		if lower != upper {
			segments = append(
				segments,
				TrafficSegment{
					id:         uid,
					lowerLimit: lower,
					upperLimit: upper,
				},
			)
		}
	}

	sort.SliceStable(segments, func(i, j int) bool {
		return segments[i].lowerLimit < segments[j].upperLimit
	})

	// Construct new traffic segments based on new traffic weights
	index := 0.0
	for _, s := range segments {
		existingStacks[s.id] = true
		w, ok := newWeights[s.id]
		if !ok {
			// Set segment to inactive
			s.lowerLimit, s.upperLimit = 0.0, 0.0
			ingSeg, rgSeg, err := ssc.StackContainers[s.id].SetSegmentLimits(
				s.lowerLimit,
				s.upperLimit,
			)
			if err != nil {
				return nil, err
			}
			s.IngressSegment, s.RouteGroupSegment = ingSeg, rgSeg
			shrinking = append(shrinking, s)
			continue
		}

		beforeSize := s.size()

		s.lowerLimit = index
		s.upperLimit = index + w
		ingSeg, rgSeg, err := ssc.StackContainers[s.id].SetSegmentLimits(
			s.lowerLimit,
			s.upperLimit,
		)
		if err != nil {
			return nil, err
		}
		s.IngressSegment, s.RouteGroupSegment = ingSeg, rgSeg

		index += w

		if s.size() > beforeSize {
			growing = append(growing, s)
		} else {
			shrinking = append(shrinking, s)
		}
	}

	// Add new stacks
	for id, w := range newWeights {
		if !existingStacks[id] {
			s := TrafficSegment{
				id:         id,
				lowerLimit: index,
				upperLimit: index + w,
			}
			ingSeg, rgSeg, err := ssc.StackContainers[s.id].SetSegmentLimits(
				s.lowerLimit,
				s.upperLimit,
			)
			if err != nil {
				return nil, err
			}
			s.IngressSegment, s.RouteGroupSegment = ingSeg, rgSeg

			growing = append(growing, s)
			index += w
		}
	}

	return append(growing, shrinking...), nil
=======
// overrideParentResources writes over Ingress and RouteGroup resources from the
// parent, in case the stack has the corresponding resources in the spec.
func (sc *StackContainer) overrideParentResources() error {
	overridePort := sc.Stack.Spec.ExternalIngress != nil

	if sc.Stack.Spec.Ingress != nil {
		overridePort = true
		sc.ingressSpec = sc.Stack.Spec.Ingress
	}

	if sc.Stack.Spec.RouteGroup != nil {
		overridePort = true
		sc.routeGroupSpec = sc.Stack.Spec.RouteGroup
	}

	if overridePort {
		backendPort, err := findBackendPort(
			sc.ingressSpec,
			sc.routeGroupSpec,
			sc.Stack.Spec.ExternalIngress,
		)
		if err != nil {
			return err
		}

		sc.backendPort = backendPort
	}

	return nil
>>>>>>> 45ba1626
}

func (sc *StackContainer) updateFromResources() {
	sc.stackReplicas = effectiveReplicas(sc.Stack.Spec.StackSpec.Replicas)

	var deploymentUpdated, serviceUpdated, ingressUpdated, routeGroupUpdated, hpaUpdated bool
	var ingressSegmentUpdated, routeGroupSegmentUpdated bool

	// deployment
	if sc.Resources.Deployment != nil {
		deployment := sc.Resources.Deployment
		sc.deploymentReplicas = effectiveReplicas(deployment.Spec.Replicas)
		sc.createdReplicas = deployment.Status.Replicas
		sc.readyReplicas = deployment.Status.ReadyReplicas
		sc.updatedReplicas = deployment.Status.UpdatedReplicas
		deploymentUpdated = IsResourceUpToDate(sc.Stack, sc.Resources.Deployment.ObjectMeta) && deployment.Status.ObservedGeneration == deployment.Generation
	}

	// service
	serviceUpdated = sc.Resources.Service != nil && IsResourceUpToDate(sc.Stack, sc.Resources.Service.ObjectMeta)

	// ingress: ignore if ingress is not set or check if we are up to date
	if sc.ingressSpec != nil {
		ingressUpdated = sc.Resources.Ingress != nil && IsResourceUpToDate(sc.Stack, sc.Resources.Ingress.ObjectMeta)
		ingressSegmentUpdated = sc.Resources.IngressSegment != nil &&
			IsResourceUpToDate(sc.Stack, sc.Resources.IngressSegment.ObjectMeta)
	} else {
		// ignore if ingress is not set
		ingressUpdated = sc.Resources.Ingress == nil
		ingressSegmentUpdated = sc.Resources.Ingress == nil
	}

	// routegroup: ignore if routegroup is not set or check if we are up to date
	if sc.routeGroupSpec != nil {
		routeGroupUpdated = sc.Resources.RouteGroup != nil && IsResourceUpToDate(sc.Stack, sc.Resources.RouteGroup.ObjectMeta)
		routeGroupSegmentUpdated = sc.Resources.RouteGroupSegment != nil &&
			IsResourceUpToDate(sc.Stack, sc.Resources.RouteGroupSegment.ObjectMeta)
	} else {
		// ignore if route group is not set
		routeGroupUpdated = sc.Resources.RouteGroup == nil
		routeGroupSegmentUpdated = sc.Resources.RouteGroup == nil
	}

	// hpa
	if sc.IsAutoscaled() {
		hpaUpdated = sc.Resources.HPA != nil && IsResourceUpToDate(sc.Stack, sc.Resources.HPA.ObjectMeta)
	} else {
		hpaUpdated = sc.Resources.HPA == nil
	}

	// aggregated 'resources updated' for the readiness
	sc.resourcesUpdated = deploymentUpdated &&
		serviceUpdated &&
		ingressUpdated &&
		ingressSegmentUpdated &&
		routeGroupUpdated &&
		routeGroupSegmentUpdated &&
		hpaUpdated

	status := sc.Stack.Status
	sc.noTrafficSince = unwrapTime(status.NoTrafficSince)
	if status.Prescaling.Active {
		sc.prescalingActive = true
		sc.prescalingReplicas = status.Prescaling.Replicas
		sc.prescalingDesiredTrafficWeight = status.Prescaling.DesiredTrafficWeight
		sc.prescalingLastTrafficIncrease = unwrapTime(status.Prescaling.LastTrafficIncrease)
	}
}<|MERGE_RESOLUTION|>--- conflicted
+++ resolved
@@ -483,7 +483,37 @@
 	return result
 }
 
-<<<<<<< HEAD
+// overrideParentResources writes over Ingress and RouteGroup resources from the
+// parent, in case the stack has the corresponding resources in the spec.
+func (sc *StackContainer) overrideParentResources() error {
+	overridePort := sc.Stack.Spec.ExternalIngress != nil
+
+	if sc.Stack.Spec.Ingress != nil {
+		overridePort = true
+		sc.ingressSpec = sc.Stack.Spec.Ingress
+	}
+
+	if sc.Stack.Spec.RouteGroup != nil {
+		overridePort = true
+		sc.routeGroupSpec = sc.Stack.Spec.RouteGroup
+	}
+
+	if overridePort {
+		backendPort, err := findBackendPort(
+			sc.ingressSpec,
+			sc.routeGroupSpec,
+			sc.Stack.Spec.ExternalIngress,
+		)
+		if err != nil {
+			return err
+		}
+
+		sc.backendPort = backendPort
+	}
+
+	return nil
+}
+
 // ComputeTrafficSegments computes the stack segments to fulfill the actual
 // traffic configured in the main StackSet. Returns the updated resources.
 func (ssc *StackSetContainer) ComputeTrafficSegments() (
@@ -589,37 +619,6 @@
 	}
 
 	return append(growing, shrinking...), nil
-=======
-// overrideParentResources writes over Ingress and RouteGroup resources from the
-// parent, in case the stack has the corresponding resources in the spec.
-func (sc *StackContainer) overrideParentResources() error {
-	overridePort := sc.Stack.Spec.ExternalIngress != nil
-
-	if sc.Stack.Spec.Ingress != nil {
-		overridePort = true
-		sc.ingressSpec = sc.Stack.Spec.Ingress
-	}
-
-	if sc.Stack.Spec.RouteGroup != nil {
-		overridePort = true
-		sc.routeGroupSpec = sc.Stack.Spec.RouteGroup
-	}
-
-	if overridePort {
-		backendPort, err := findBackendPort(
-			sc.ingressSpec,
-			sc.routeGroupSpec,
-			sc.Stack.Spec.ExternalIngress,
-		)
-		if err != nil {
-			return err
-		}
-
-		sc.backendPort = backendPort
-	}
-
-	return nil
->>>>>>> 45ba1626
 }
 
 func (sc *StackContainer) updateFromResources() {
